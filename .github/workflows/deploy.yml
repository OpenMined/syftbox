--- conflicted
+++ resolved
@@ -34,11 +34,7 @@
         
       - name: Install GoReleaser
         run: |
-<<<<<<< HEAD
           brew install --cask goreleaser/tap/goreleaser
-=======
-          brew install goreleaser/tap/goreleaser
->>>>>>> 1e056f94
           goreleaser --version
 
       - name: Setup toolchain
@@ -66,11 +62,7 @@
           
           chmod 700 ~/.ssh
           chmod 600 ~/.ssh/id_rsa
-<<<<<<< HEAD
-            
-=======
 
->>>>>>> 1e056f94
       - name: Deploy to ${{ inputs.environment }}
         run: |
           case "${{ inputs.environment }}" in
