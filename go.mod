--- conflicted
+++ resolved
@@ -38,7 +38,7 @@
 	github.com/ulule/limiter/v3 v3.11.2
 	golang.org/x/sync v0.14.0
 	gopkg.in/yaml.v3 v3.0.1
-	resty.dev/v3 v3.0.0-beta.3
+	resty.dev/v3 v3.0.0-beta.2
 )
 
 require (
@@ -64,18 +64,11 @@
 	github.com/fsnotify/fsnotify v1.9.0 // indirect
 	github.com/gabriel-vasile/mimetype v1.4.9 // indirect
 	github.com/gin-contrib/sse v1.1.0 // indirect
-<<<<<<< HEAD
 	github.com/go-ole/go-ole v1.2.6 // indirect
 	github.com/go-openapi/jsonpointer v0.21.1 // indirect
 	github.com/go-openapi/jsonreference v0.21.0 // indirect
 	github.com/go-openapi/spec v0.21.0 // indirect
 	github.com/go-openapi/swag v0.23.1 // indirect
-=======
-	github.com/go-openapi/jsonpointer v0.19.6 // indirect
-	github.com/go-openapi/jsonreference v0.20.2 // indirect
-	github.com/go-openapi/spec v0.20.9 // indirect
-	github.com/go-openapi/swag v0.22.3 // indirect
->>>>>>> 06f07dc7
 	github.com/go-playground/locales v0.14.1 // indirect
 	github.com/go-playground/universal-translator v0.18.1 // indirect
 	github.com/go-playground/validator/v10 v10.26.0 // indirect
@@ -85,12 +78,8 @@
 	github.com/json-iterator/go v1.1.12 // indirect
 	github.com/klauspost/cpuid/v2 v2.2.10 // indirect
 	github.com/leodido/go-urn v1.4.0 // indirect
-<<<<<<< HEAD
 	github.com/lufia/plan9stats v0.0.0-20211012122336-39d0f177ccd0 // indirect
 	github.com/mailru/easyjson v0.9.0 // indirect
-=======
-	github.com/mailru/easyjson v0.7.7 // indirect
->>>>>>> 06f07dc7
 	github.com/mattn/go-colorable v0.1.14 // indirect
 	github.com/modern-go/concurrent v0.0.0-20180306012644-bacd9c7ef1dd // indirect
 	github.com/modern-go/reflect2 v1.0.2 // indirect
@@ -98,11 +87,7 @@
 	github.com/pelletier/go-toml/v2 v2.2.4 // indirect
 	github.com/pkg/errors v0.9.1 // indirect
 	github.com/pmezard/go-difflib v1.0.0 // indirect
-<<<<<<< HEAD
 	github.com/power-devops/perfstat v0.0.0-20210106213030-5aafc221ea8c // indirect
-=======
-	github.com/rogpeppe/go-internal v1.11.0 // indirect
->>>>>>> 06f07dc7
 	github.com/sagikazarmark/locafero v0.9.0 // indirect
 	github.com/sendgrid/rest v2.6.9+incompatible // indirect
 	github.com/sourcegraph/conc v0.3.0 // indirect
@@ -110,23 +95,20 @@
 	github.com/spf13/cast v1.7.1 // indirect
 	github.com/spf13/pflag v1.0.6 // indirect
 	github.com/subosito/gotenv v1.6.0 // indirect
-<<<<<<< HEAD
+	github.com/sv-tools/openapi v0.2.1 // indirect
+	github.com/tetratelabs/wazero v1.9.0 // indirect
 	github.com/tklauser/go-sysconf v0.3.12 // indirect
 	github.com/tklauser/numcpus v0.6.1 // indirect
-=======
-	github.com/sv-tools/openapi v0.2.1 // indirect
-	github.com/tetratelabs/wazero v1.9.0 // indirect
->>>>>>> 06f07dc7
 	github.com/twitchyliquid64/golang-asm v0.15.1 // indirect
 	github.com/ugorji/go/codec v1.2.12 // indirect
 	github.com/yusufpapurcu/wmi v1.2.4 // indirect
 	go.uber.org/multierr v1.11.0 // indirect
-	golang.org/x/arch v0.17.0 // indirect
+	golang.org/x/arch v0.16.0 // indirect
 	golang.org/x/crypto v0.38.0 // indirect
-	golang.org/x/net v0.40.0 // indirect
+	golang.org/x/net v0.39.0 // indirect
 	golang.org/x/sys v0.33.0 // indirect
 	golang.org/x/text v0.25.0 // indirect
-	golang.org/x/tools v0.21.1-0.20240508182429-e35e4ccd0d2d // indirect
+	golang.org/x/tools v0.32.0 // indirect
 	google.golang.org/protobuf v1.36.6 // indirect
 	gopkg.in/yaml.v2 v2.4.0 // indirect
 )