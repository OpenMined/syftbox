--- conflicted
+++ resolved
@@ -39,7 +39,7 @@
 	github.com/ulule/limiter/v3 v3.11.2
 	golang.org/x/sync v0.14.0
 	gopkg.in/yaml.v3 v3.0.1
-	resty.dev/v3 v3.0.0-beta.2
+	resty.dev/v3 v3.0.0-beta.3
 )
 
 require (
@@ -88,11 +88,8 @@
 	github.com/pelletier/go-toml/v2 v2.2.4 // indirect
 	github.com/pkg/errors v0.9.1 // indirect
 	github.com/pmezard/go-difflib v1.0.0 // indirect
-<<<<<<< HEAD
 	github.com/power-devops/perfstat v0.0.0-20210106213030-5aafc221ea8c // indirect
-=======
 	github.com/rogpeppe/go-internal v1.13.1 // indirect
->>>>>>> 20c202b8
 	github.com/sagikazarmark/locafero v0.9.0 // indirect
 	github.com/sendgrid/rest v2.6.9+incompatible // indirect
 	github.com/sourcegraph/conc v0.3.0 // indirect
@@ -106,23 +103,16 @@
 	github.com/tklauser/numcpus v0.6.1 // indirect
 	github.com/twitchyliquid64/golang-asm v0.15.1 // indirect
 	github.com/ugorji/go/codec v1.2.12 // indirect
-<<<<<<< HEAD
 	github.com/yusufpapurcu/wmi v1.2.4 // indirect
-=======
 	go.opentelemetry.io/otel v1.35.0 // indirect
 	go.opentelemetry.io/otel/trace v1.35.0 // indirect
->>>>>>> 20c202b8
 	go.uber.org/multierr v1.11.0 // indirect
 	golang.org/x/arch v0.16.0 // indirect
 	golang.org/x/crypto v0.38.0 // indirect
 	golang.org/x/net v0.39.0 // indirect
 	golang.org/x/sys v0.33.0 // indirect
 	golang.org/x/text v0.25.0 // indirect
-<<<<<<< HEAD
-	golang.org/x/tools v0.32.0 // indirect
-=======
 	golang.org/x/tools v0.22.0 // indirect
->>>>>>> 20c202b8
 	google.golang.org/protobuf v1.36.6 // indirect
 	gopkg.in/yaml.v2 v2.4.0 // indirect
 )