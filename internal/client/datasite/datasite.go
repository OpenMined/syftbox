--- conflicted
+++ resolved
@@ -104,12 +104,8 @@
 	d.sync.Stop()
 	d.sdk.Close()
 	d.workspace.Unlock()
-<<<<<<< HEAD
 	d.httpMsgMgr.Stop()
-	slog.Info("syftbox client stop")
-=======
 	slog.Info("datasite stopped", "id", d.id)
->>>>>>> f89c1d46
 }
 
 func (d *Datasite) GetSDK() *syftsdk.SyftSDK {
