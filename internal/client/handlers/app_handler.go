--- conflicted
+++ resolved
@@ -33,32 +33,21 @@
 	}
 }
 
-<<<<<<< HEAD
-// @Summary		List apps
-// @Description	List all installed apps
-// @Tags			Apps
-// @Produce		json
-// @Success		200	{object}	AppListResponse
-// @Failure		400	{object}	ControlPlaneError
-// @Failure		401	{object}	ControlPlaneError
-// @Failure		403	{object}	ControlPlaneError
-// @Failure		409	{object}	ControlPlaneError
-// @Failure		429	{object}	ControlPlaneError
-// @Failure		500	{object}	ControlPlaneError
-// @Failure		503	{object}	ControlPlaneError
-// @Router			/v1/apps/ [get]
-=======
 // List all installed apps
 //
 //	@Summary		List apps
 //	@Description	List all installed apps
-//	@Tags			app
+//	@Tags			Apps
 //	@Produce		json
 //	@Success		200	{object}	AppListResponse
+//	@Failure		400	{object}	ControlPlaneError
+//	@Failure		401	{object}	ControlPlaneError
+//	@Failure		403	{object}	ControlPlaneError
+//	@Failure		409	{object}	ControlPlaneError
+//	@Failure		429	{object}	ControlPlaneError
 //	@Failure		500	{object}	ControlPlaneError
 //	@Failure		503	{object}	ControlPlaneError
-//	@Router			/v1/app/list [get]
->>>>>>> 06f07dc7
+//	@Router			/v1/apps/ [get]
 func (h *AppHandler) List(c *gin.Context) {
 	ds, err := h.mgr.Get()
 	if err != nil {
@@ -85,21 +74,22 @@
 	})
 }
 
-<<<<<<< HEAD
-// @Summary		Get app
-// @Description	Get an app
-// @Tags			Apps
-// @Produce		json
-// @Param			appName	path		string	true	"App name"
-// @Success		200		{object}	AppResponse
-// @Failure		400		{object}	ControlPlaneError
-// @Failure		401		{object}	ControlPlaneError
-// @Failure		403		{object}	ControlPlaneError
-// @Failure		409		{object}	ControlPlaneError
-// @Failure		429		{object}	ControlPlaneError
-// @Failure		500		{object}	ControlPlaneError
-// @Failure		503		{object}	ControlPlaneError
-// @Router			/v1/apps/{appName} [get]
+// Get an app
+//
+//	@Summary		Get app
+//	@Description	Get an app
+//	@Tags			Apps
+//	@Produce		json
+//	@Param			appName	path		string	true	"App name"
+//	@Success		200		{object}	AppResponse
+//	@Failure		400		{object}	ControlPlaneError
+//	@Failure		401		{object}	ControlPlaneError
+//	@Failure		403		{object}	ControlPlaneError
+//	@Failure		409		{object}	ControlPlaneError
+//	@Failure		429		{object}	ControlPlaneError
+//	@Failure		500		{object}	ControlPlaneError
+//	@Failure		503		{object}	ControlPlaneError
+//	@Router			/v1/apps/{appName} [get]
 func (h *AppHandler) Get(c *gin.Context) {
 	appName := c.Param("appName")
 
@@ -124,36 +114,23 @@
 	c.PureJSON(http.StatusOK, &app)
 }
 
-// @Summary		Install app
-// @Description	Install an app
-// @Tags			Apps
-// @Accept			json
-// @Produce		json
-// @Param			request	body		AppInstallRequest	true	"Install request"
-// @Success		200		{object}	AppResponse
-// @Failure		400		{object}	ControlPlaneError
-// @Failure		401		{object}	ControlPlaneError
-// @Failure		403		{object}	ControlPlaneError
-// @Failure		409		{object}	ControlPlaneError
-// @Failure		429		{object}	ControlPlaneError
-// @Failure		500		{object}	ControlPlaneError
-// @Failure		503		{object}	ControlPlaneError
-// @Router			/v1/apps/ [post]
-=======
 // Install an app
 //
 //	@Summary		Install app
 //	@Description	Install an app
-//	@Tags			app
+//	@Tags			Apps
 //	@Accept			json
 //	@Produce		json
 //	@Param			request	body		AppInstallRequest	true	"Install request"
-//	@Success		200		{object}	ControlPlaneResponse
+//	@Success		200		{object}	AppResponse
 //	@Failure		400		{object}	ControlPlaneError
+//	@Failure		401		{object}	ControlPlaneError
+//	@Failure		403		{object}	ControlPlaneError
+//	@Failure		409		{object}	ControlPlaneError
+//	@Failure		429		{object}	ControlPlaneError
 //	@Failure		500		{object}	ControlPlaneError
 //	@Failure		503		{object}	ControlPlaneError
-//	@Router			/v1/app/install [post]
->>>>>>> 06f07dc7
+//	@Router			/v1/apps/ [post]
 func (h *AppHandler) Install(c *gin.Context) {
 	var req AppInstallRequest
 	if err := c.ShouldBindJSON(&req); err != nil {
@@ -198,35 +175,22 @@
 	c.PureJSON(http.StatusOK, &result)
 }
 
-<<<<<<< HEAD
-// @Summary		Uninstall app
-// @Description	Uninstall an app
-// @Tags			Apps
-// @Produce		json
-// @Param			appName	path	string	true	"App name"
-// @Success		204
-// @Failure		400	{object}	ControlPlaneError
-// @Failure		401	{object}	ControlPlaneError
-// @Failure		403	{object}	ControlPlaneError
-// @Failure		409	{object}	ControlPlaneError
-// @Failure		429	{object}	ControlPlaneError
-// @Failure		500	{object}	ControlPlaneError
-// @Failure		503	{object}	ControlPlaneError
-// @Router			/v1/apps/{appName} [delete]
-=======
 // Uninstall an app
 //
 //	@Summary		Uninstall app
 //	@Description	Uninstall an app
-//	@Tags			app
+//	@Tags			Apps
 //	@Produce		json
-//	@Param			appName	query		string	true	"App name"
-//	@Success		200		{object}	ControlPlaneResponse
-//	@Failure		400		{object}	ControlPlaneError
-//	@Failure		500		{object}	ControlPlaneError
-//	@Failure		503		{object}	ControlPlaneError
-//	@Router			/v1/app/uninstall [post]
->>>>>>> 06f07dc7
+//	@Param			appName	path	string	true	"App name"
+//	@Success		204
+//	@Failure		400	{object}	ControlPlaneError
+//	@Failure		401	{object}	ControlPlaneError
+//	@Failure		403	{object}	ControlPlaneError
+//	@Failure		409	{object}	ControlPlaneError
+//	@Failure		429	{object}	ControlPlaneError
+//	@Failure		500	{object}	ControlPlaneError
+//	@Failure		503	{object}	ControlPlaneError
+//	@Router			/v1/apps/{appName} [delete]
 func (h *AppHandler) Uninstall(c *gin.Context) {
 	appName := c.Param("appName")
 
