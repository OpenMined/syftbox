--- conflicted
+++ resolved
@@ -27,11 +27,8 @@
 	}
 }
 
-<<<<<<< HEAD
-=======
 // GetToken requests an email validation token from the syftbox server
 //
->>>>>>> 06f07dc7
 //	@Summary		Get token
 //	@Description	Request an email validation token from the syftbox server
 //	@Tags			init
@@ -65,11 +62,8 @@
 	})
 }
 
-<<<<<<< HEAD
-=======
 // InitDatasite provisions a datasite with the given configuration
 //
->>>>>>> 06f07dc7
 //	@Summary		Initialize the client
 //	@Description	Initialize the client with the given configuration
 //	@Tags			init
