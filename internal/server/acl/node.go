package acl

import (
<<<<<<< HEAD
	"path/filepath"
	"slices"
=======
>>>>>>> 19f17ec7
	"sort"
	"strings"
	"sync"

	"github.com/bmatcuk/doublestar/v4"
	"github.com/openmined/syftbox/internal/aclspec"
)

// ACLVersion is the version of the node.
// overflow will reset it to 0.
type ACLVersion = uint16

// ACLDepth is the depth of the node in the tree.
type ACLDepth = uint8

const (
	ACLMaxDepth   = 1<<8 - 1  // keep this in sync with the type ACLDepth
	ACLMaxVersion = 1<<16 - 1 // keep this in sync with the type ACLVersion
)

// ACLNode represents a node in the ACL tree.
// Each node corresponds to a part of the path and contains rules for that part.
type ACLNode struct {
	mu       sync.RWMutex
	rules    []*ACLRule          // rules for this part of the path. sorted by specificity.
	children map[string]*ACLNode // key is the part of the path
	owner    string              // owner of the node
	path     string              // path is the full path to this Anode
	terminal bool                // true if this node is a terminal node
	depth    ACLDepth            // depth of the node in the tree. 0 is root node
	version  ACLVersion          // version of the node. incremented on every change
}

// NewACLNode creates a new ACLNode.
func NewACLNode(path string, owner string, terminal bool, depth ACLDepth) *ACLNode {
	// note rules & children are not initialized here.
	// this is to avoid unnecessary allocations, until the node is set with rules.
	return &ACLNode{
		path:     path,
		owner:    owner,
		terminal: terminal,
		depth:    depth,
		version:  0,
	}
}

// GetChild returns the child for the node.
func (n *ACLNode) GetChild(key string) (*ACLNode, bool) {
	n.mu.RLock()
	defer n.mu.RUnlock()
	child, exists := n.children[key]
	return child, exists
}

// SetChild sets the child for the node.
func (n *ACLNode) SetChild(key string, child *ACLNode) {
	n.mu.Lock()
	defer n.mu.Unlock()
	if n.children == nil {
		n.children = make(map[string]*ACLNode)
	}
	if child == nil {
		delete(n.children, key)
	} else {
		n.children[key] = child
	}
	n.version++
}

// DeleteChild deletes the child for the node.
func (n *ACLNode) DeleteChild(key string) {
	n.mu.Lock()
	defer n.mu.Unlock()
	delete(n.children, key)
	n.version++
}

// GetRules returns the rules for the node.
func (n *ACLNode) GetRules() []*ACLRule {
	n.mu.RLock()
	defer n.mu.RUnlock()
	return n.rules
}

// SetRules the rules, terminal flag and depth for the node.
// Increments the version counter for repeated operation.
func (n *ACLNode) SetRules(rules []*aclspec.Rule, terminal bool) {
	n.mu.Lock()
	defer n.mu.Unlock()

	if len(rules) > 0 {
		// pre-sort the rules by specificity
		sorted := sortRulesBySpecificity(rules)

		// convert the rules to aclRules
		aclRules := make([]*ACLRule, 0, len(sorted))
		for _, rule := range sorted {
			aclRules = append(aclRules, &ACLRule{
				rule:        rule,
				node:        n,
				fullPattern: ACLJoinPath(n.path, rule.Pattern),
			})
		}
		n.rules = aclRules
	}

	// set the rules and terminal flag
	n.terminal = terminal

	// increment the version
	n.version++
}

// ClearRules clears the rules for the node.
func (n *ACLNode) ClearRules() {
	n.mu.Lock()
	defer n.mu.Unlock()
	n.rules = nil
	n.version++
}

// FindBestRule finds the best matching rule for the given path.
func (n *ACLNode) FindBestRule(path string) (*ACLRule, error) {
	n.mu.RLock()
	defer n.mu.RUnlock()

	if n.rules == nil {
		return nil, ErrNoRuleFound
	}

	// find the best matching rule
	for _, aclRule := range n.rules {
		if ok, _ := doublestar.Match(aclRule.fullPattern, path); ok {
			return aclRule, nil
		}
	}

	return nil, ErrNoRuleFound
}

// GetOwner returns the owner of the node.
func (n *ACLNode) GetOwner() string {
	n.mu.RLock()
	defer n.mu.RUnlock()
	return n.owner
}

// GetVersion returns the version of the node.
func (n *ACLNode) GetVersion() ACLVersion {
	n.mu.RLock()
	defer n.mu.RUnlock()
	return n.version
}

// GetTerminal returns true if the node is a terminal node.
func (n *ACLNode) GetTerminal() bool {
	n.mu.RLock()
	defer n.mu.RUnlock()
	return n.terminal
}

// GetDepth returns the depth of the node.
func (n *ACLNode) GetDepth() ACLDepth {
	n.mu.RLock()
	defer n.mu.RUnlock()
	return n.depth
}

// Equal checks if the node is equal to another node.
func (n *ACLNode) Equal(other *ACLNode) bool {
	n.mu.RLock()
	defer n.mu.RUnlock()
	return n.path == other.path && n.terminal == other.terminal && n.depth == other.depth && n.version == other.version
}

func calculateGlobSpecificity(glob string) int {
	// early return for the most specific glob patterns
	switch glob {
	case "**":
		return -100
	case "**/*":
		return -99
	}

<<<<<<< HEAD
	// base score = 2L + 10D - wildcard penalty
	score := len(glob)*2 + strings.Count(glob, PathSep)*10
=======
	// 2L + 10D - wildcard penalty
	// Use forward slash for glob patterns
	score := len(glob)*2 + strings.Count(glob, ACLPathSep)*10
>>>>>>> 19f17ec7

	// penalize base score for substr wildcards
	for i, c := range glob {
		switch c {
		case '*':
			if i == 0 {
				score -= 20 // Leading wildcards are very unspecific
			} else {
				score -= 10 // Other wildcards are less penalized
			}
		case '?', '!', '[', '{':
			score -= 2 // Non * wildcards get smaller penalty
		}
	}

	return score
}

func sortRulesBySpecificity(rules []*aclspec.Rule) []*aclspec.Rule {
	// copy the rules
	clone := slices.Clone(rules)

	// sort by specificity (or priority), descending
	sort.Slice(clone, func(i, j int) bool {
		return calculateGlobSpecificity(clone[i].Pattern) > calculateGlobSpecificity(clone[j].Pattern)
	})

	return clone
}<|MERGE_RESOLUTION|>--- conflicted
+++ resolved
@@ -1,11 +1,7 @@
 package acl
 
 import (
-<<<<<<< HEAD
-	"path/filepath"
 	"slices"
-=======
->>>>>>> 19f17ec7
 	"sort"
 	"strings"
 	"sync"
@@ -190,14 +186,9 @@
 		return -99
 	}
 
-<<<<<<< HEAD
-	// base score = 2L + 10D - wildcard penalty
-	score := len(glob)*2 + strings.Count(glob, PathSep)*10
-=======
 	// 2L + 10D - wildcard penalty
 	// Use forward slash for glob patterns
 	score := len(glob)*2 + strings.Count(glob, ACLPathSep)*10
->>>>>>> 19f17ec7
 
 	// penalize base score for substr wildcards
 	for i, c := range glob {
