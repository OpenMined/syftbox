--- conflicted
+++ resolved
@@ -86,11 +86,7 @@
 		return ErrFileSizeExceeded
 	}
 
-<<<<<<< HEAD
-	if !limits.AllowDirs && (info.IsDir || strings.Count(info.Path, PathSep) > 0) {
-=======
 	if !limits.AllowDirs && (info.IsDir || strings.Count(info.Path, ACLPathSep) > 0) {
->>>>>>> 19f17ec7
 		return ErrDirsNotAllowed
 	}
 
