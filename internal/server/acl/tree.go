package acl

import (
	"errors"
	"fmt"
<<<<<<< HEAD
	"log/slog"
=======
>>>>>>> 19f17ec7
	"strings"

	"github.com/openmined/syftbox/internal/aclspec"
)

var (
	ErrInvalidRuleset   = errors.New("invalid ruleset")
	ErrMaxDepthExceeded = errors.New("maximum depth exceeded")
	ErrNoRuleFound      = errors.New("no rules available")
)

const (
	rootPath = "/"
	noOwner  = ""
)

// ACLTree stores the ACL rules in a n-ary tree for efficient lookups.
type ACLTree struct {
	root *ACLNode
}

<<<<<<< HEAD
// NewACLTree creates a new ACLTree.
func NewACLTree() *ACLTree {
	return &ACLTree{
		root: NewACLNode(rootPath, noOwner, false, 0),
=======
func NewTree() *Tree {
	return &Tree{
		root: NewNode(ACLPathSep, false, 0),
>>>>>>> 19f17ec7
	}
}

// Add or update a ruleset in the tree.
func (t *ACLTree) AddRuleSet(ruleset *aclspec.RuleSet) (ACLVersion, error) {
	// Validate the ruleset
	if ruleset == nil {
		return 0, fmt.Errorf("%w: ruleset is nil", ErrInvalidRuleset)
	}

	allRules := ruleset.AllRules()
	if len(allRules) == 0 {
		return 0, fmt.Errorf("%w: ruleset is empty", ErrInvalidRuleset)
	}

	// Clean and split the path
<<<<<<< HEAD
	cleanPath := CleanACLPath(ruleset.Path)
	parts := strings.Split(cleanPath, PathSep)
	pathDepth := strings.Count(cleanPath, PathSep)

	// owner is assumed to be the first part of the path.
	// but in future we can always bake it as a part of the acl schema
	owner := parts[0]
	if owner == "" {
		return 0, fmt.Errorf("%w: owner is empty", ErrInvalidRuleset)
	}
=======
	cleanPath := ACLNormPath(ruleset.Path)
	parts := strings.Split(cleanPath, ACLPathSep)
	pathDepth := strings.Count(cleanPath, ACLPathSep)
>>>>>>> 19f17ec7

	// Check path depth limit (u8)
	if pathDepth > ACLMaxDepth {
		return 0, ErrMaxDepthExceeded
	}

	// Start at the root node
	current := t.root
	currentDepth := current.depth

	// Traverse/create the path
	for _, part := range parts {
		currentDepth++

		// Important: We still process terminal nodes to ensure all ACLs are known to the tree
		// Get or create child node
		child, exists := current.GetChild(part)
		if !exists {
<<<<<<< HEAD
			fullPath := strings.Join(parts[:currentDepth], PathSep)
			child = NewACLNode(fullPath, owner, false, currentDepth)
=======
			// Use forward slashes for paths
			fullPath := ACLJoinPath(parts[:currentDepth]...)
			child = NewNode(fullPath, false, currentDepth)
>>>>>>> 19f17ec7
			current.SetChild(part, child)
		}

		current = child
	}

	// Set the rules on the final node
	current.SetRules(allRules, ruleset.Terminal)
	slog.Debug("added ruleset", "path", ruleset.Path, "owner", owner, "version", current.GetVersion())

	return current.GetVersion(), nil
}

// GetEffectiveRule returns the most specific rule applicable to the given path.
func (t *ACLTree) GetEffectiveRule(path string) (*ACLRule, error) {
	node := t.LookupNearestNode(path) // O(depth)
	if node == nil {
		return nil, ErrNoRuleFound
	}

	rule, err := node.FindBestRule(path) // O(rules|node)
	if err != nil {
		return nil, err
	}

	return rule, nil
}

// LookupNearestNode returns the nearest node in the tree that has associated rules for the given path.
// It returns nil if no such node is found.
<<<<<<< HEAD
func (t *ACLTree) LookupNearestNode(path string) *ACLNode {
	parts := getPathSegments(path)
=======
func (t *Tree) GetNearestNodeWithRules(path string) *Node {
	parts := ACLPathSegments(path)
>>>>>>> 19f17ec7

	var candidate *ACLNode
	current := t.root

	for _, part := range parts {
		// Stop if the current node is terminal.
		if current.GetTerminal() {
			break
		}

		child, exists := current.GetChild(part)
		if !exists {
			break
		}

		current = child
		if child.GetRules() != nil {
			candidate = current
		}
	}

	return candidate
}

// GetNode finds the exact node applicable for the given path.
<<<<<<< HEAD
func (t *ACLTree) GetNode(path string) *ACLNode {
	parts := getPathSegments(path)
=======
func (t *Tree) GetNode(path string) *Node {
	parts := ACLPathSegments(path)
>>>>>>> 19f17ec7
	current := t.root

	for _, part := range parts {
		if current.GetTerminal() {
			break
		}

		child, exists := current.GetChild(part)
		if !exists {
			break
		}
		current = child
	}

	return current
}

// Removes a ruleset at the specified path
func (t *ACLTree) RemoveRuleSet(path string) bool {
	var parent *ACLNode
	var lastPart string

<<<<<<< HEAD
	parts := getPathSegments(path)
=======
	parts := ACLPathSegments(path)
>>>>>>> 19f17ec7
	current := t.root

	for _, part := range parts {
		child, exists := current.GetChild(part)
		if !exists {
			return false
		}

		parent = current
		current = child
		lastPart = part
	}

	// Need to lock parent since we're modifying its children
	parent.DeleteChild(lastPart)

	return true
<<<<<<< HEAD
}

func getPathSegments(path string) []string {
	return strings.Split(CleanACLPath(path), PathSep)
=======
>>>>>>> 19f17ec7
}<|MERGE_RESOLUTION|>--- conflicted
+++ resolved
@@ -3,10 +3,7 @@
 import (
 	"errors"
 	"fmt"
-<<<<<<< HEAD
 	"log/slog"
-=======
->>>>>>> 19f17ec7
 	"strings"
 
 	"github.com/openmined/syftbox/internal/aclspec"
@@ -28,16 +25,10 @@
 	root *ACLNode
 }
 
-<<<<<<< HEAD
 // NewACLTree creates a new ACLTree.
 func NewACLTree() *ACLTree {
 	return &ACLTree{
 		root: NewACLNode(rootPath, noOwner, false, 0),
-=======
-func NewTree() *Tree {
-	return &Tree{
-		root: NewNode(ACLPathSep, false, 0),
->>>>>>> 19f17ec7
 	}
 }
 
@@ -54,10 +45,9 @@
 	}
 
 	// Clean and split the path
-<<<<<<< HEAD
-	cleanPath := CleanACLPath(ruleset.Path)
-	parts := strings.Split(cleanPath, PathSep)
-	pathDepth := strings.Count(cleanPath, PathSep)
+	cleanPath := ACLNormPath(ruleset.Path)
+	parts := strings.Split(cleanPath, ACLPathSep)
+	pathDepth := strings.Count(cleanPath, ACLPathSep)
 
 	// owner is assumed to be the first part of the path.
 	// but in future we can always bake it as a part of the acl schema
@@ -65,11 +55,6 @@
 	if owner == "" {
 		return 0, fmt.Errorf("%w: owner is empty", ErrInvalidRuleset)
 	}
-=======
-	cleanPath := ACLNormPath(ruleset.Path)
-	parts := strings.Split(cleanPath, ACLPathSep)
-	pathDepth := strings.Count(cleanPath, ACLPathSep)
->>>>>>> 19f17ec7
 
 	// Check path depth limit (u8)
 	if pathDepth > ACLMaxDepth {
@@ -88,14 +73,8 @@
 		// Get or create child node
 		child, exists := current.GetChild(part)
 		if !exists {
-<<<<<<< HEAD
-			fullPath := strings.Join(parts[:currentDepth], PathSep)
+			fullPath := ACLJoinPath(parts[:currentDepth]...)
 			child = NewACLNode(fullPath, owner, false, currentDepth)
-=======
-			// Use forward slashes for paths
-			fullPath := ACLJoinPath(parts[:currentDepth]...)
-			child = NewNode(fullPath, false, currentDepth)
->>>>>>> 19f17ec7
 			current.SetChild(part, child)
 		}
 
@@ -126,13 +105,8 @@
 
 // LookupNearestNode returns the nearest node in the tree that has associated rules for the given path.
 // It returns nil if no such node is found.
-<<<<<<< HEAD
 func (t *ACLTree) LookupNearestNode(path string) *ACLNode {
-	parts := getPathSegments(path)
-=======
-func (t *Tree) GetNearestNodeWithRules(path string) *Node {
 	parts := ACLPathSegments(path)
->>>>>>> 19f17ec7
 
 	var candidate *ACLNode
 	current := t.root
@@ -158,13 +132,8 @@
 }
 
 // GetNode finds the exact node applicable for the given path.
-<<<<<<< HEAD
 func (t *ACLTree) GetNode(path string) *ACLNode {
-	parts := getPathSegments(path)
-=======
-func (t *Tree) GetNode(path string) *Node {
 	parts := ACLPathSegments(path)
->>>>>>> 19f17ec7
 	current := t.root
 
 	for _, part := range parts {
@@ -187,11 +156,7 @@
 	var parent *ACLNode
 	var lastPart string
 
-<<<<<<< HEAD
-	parts := getPathSegments(path)
-=======
 	parts := ACLPathSegments(path)
->>>>>>> 19f17ec7
 	current := t.root
 
 	for _, part := range parts {
@@ -209,11 +174,4 @@
 	parent.DeleteChild(lastPart)
 
 	return true
-<<<<<<< HEAD
-}
-
-func getPathSegments(path string) []string {
-	return strings.Split(CleanACLPath(path), PathSep)
-=======
->>>>>>> 19f17ec7
 }