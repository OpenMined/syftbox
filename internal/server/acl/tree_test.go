package acl

import (
	"testing"

	"github.com/openmined/syftbox/internal/aclspec"
	"github.com/stretchr/testify/assert"
)

func TestNewTree(t *testing.T) {
	tree := NewACLTree()
	assert.NotNil(t, tree)
	assert.NotNil(t, tree.root)
<<<<<<< HEAD
	assert.Equal(t, "/", tree.root.path)
	assert.Equal(t, PathSep, tree.root.path)
=======

	// The ACL system uses forward slashes internally on all platforms for glob compatibility.
	// We explicitly test for "/" rather than pathSep (which is "\" on Windows) because
	// the ACL system is a platform-independent abstraction layer.
	assert.Equal(t, ACLPathSep, tree.root.path)

>>>>>>> 19f17ec7
	assert.Empty(t, tree.root.children)
	assert.Empty(t, tree.root.rules)
}

func TestAddRuleSet(t *testing.T) {
	tree := NewACLTree()

	ruleset := aclspec.NewRuleSet(
		"test/path",
		aclspec.UnsetTerminal,
		aclspec.NewDefaultRule(aclspec.PrivateAccess(), aclspec.DefaultLimits()),
	)

	ver, err := tree.AddRuleSet(ruleset)
	assert.Equal(t, ACLVersion(1), ver)

	// check root node "/"
	assert.NoError(t, err)
	assert.Empty(t, tree.root.rules)
	assert.Contains(t, tree.root.children, "test")
	assert.Equal(t, tree.root.path, "/")
	assert.Equal(t, tree.root.depth, ACLDepth(0))

	// check node "test"
	child, ok := tree.root.GetChild("test")
	assert.True(t, ok)
	assert.NotNil(t, child)
	assert.Empty(t, child.rules)
	assert.Contains(t, child.children, "path")
	assert.Equal(t, child.path, "test")
	assert.Equal(t, child.depth, ACLDepth(1))

	// check node "path"
	child, ok = child.GetChild("path")
	assert.True(t, ok)
	assert.NotNil(t, child)
	assert.Equal(t, child.path, "test/path")
	assert.Equal(t, child.depth, ACLDepth(2))
}

func TestTreeTraversal(t *testing.T) {
	tree := NewACLTree()

	// Add rulesets with nested paths
	ruleset1 := aclspec.NewRuleSet(
		"parent",
		aclspec.UnsetTerminal,
		aclspec.NewRule("*.txt", aclspec.PublicReadAccess(), aclspec.DefaultLimits()),
	)

	ruleset2 := aclspec.NewRuleSet(
		"parent/child",
		aclspec.SetTerminal,
		aclspec.NewRule("*.md", aclspec.PrivateAccess(), aclspec.DefaultLimits()),
	)

	ruleset3 := aclspec.NewRuleSet(
		"parent/child/grandchild",
		aclspec.SetTerminal,
		aclspec.NewRule("*.go", aclspec.PublicReadAccess(), aclspec.DefaultLimits()),
	)

	ver, err := tree.AddRuleSet(ruleset1)
	assert.NoError(t, err)
	assert.Equal(t, ACLVersion(1), ver)

	ver, err = tree.AddRuleSet(ruleset2)
	assert.NoError(t, err)
	assert.Equal(t, ACLVersion(1), ver)

	ver, err = tree.AddRuleSet(ruleset3)
	assert.NoError(t, err)
	assert.Equal(t, ACLVersion(1), ver)

	// Test finding nearest node with rules for different paths
	node := tree.LookupNearestNode("parent/file.txt")
	assert.Equal(t, "parent", node.path)

	node = tree.LookupNearestNode("parent/child/document.md")
	assert.Equal(t, "parent/child", node.path)

	node = tree.LookupNearestNode("parent/child/grandchild/main.go")
	assert.Equal(t, "parent/child", node.path)

	// Test inheritance - terminal nodes (like parent/child) block inheritance from higher levels
	node = tree.LookupNearestNode("parent/child/unknown.txt")
	assert.Equal(t, "parent/child", node.path)

	// Test path that doesn't exist in the tree
	node = tree.LookupNearestNode("unknown/path")
	assert.Nil(t, node)
}

func TestRemoveRuleSet(t *testing.T) {
	tree := NewACLTree()

	// Add rulesets
	ruleset1 := aclspec.NewRuleSet(
		"folder1",
		aclspec.SetTerminal,
		aclspec.NewRule("*.txt", aclspec.PublicReadAccess(), aclspec.DefaultLimits()),
	)

	ruleset2 := aclspec.NewRuleSet(
		"folder2",
		aclspec.SetTerminal,
		aclspec.NewRule("*.txt", aclspec.PrivateAccess(), aclspec.DefaultLimits()),
	)

	ver, err := tree.AddRuleSet(ruleset1)
	assert.NoError(t, err)
	assert.Equal(t, ACLVersion(1), ver)

	ver, err = tree.AddRuleSet(ruleset2)
	assert.NoError(t, err)
	assert.Equal(t, ACLVersion(1), ver)

	// Verify both rulesets are in the tree
	_, ok := tree.root.GetChild("folder1")
	assert.True(t, ok)

	_, ok = tree.root.GetChild("folder2")
	assert.True(t, ok)

	// Remove one ruleset
	removed := tree.RemoveRuleSet("folder1")
	assert.True(t, removed)

	// Verify it was removed
	_, ok = tree.root.GetChild("folder1")
	assert.False(t, ok)

	// Verify other ruleset is still present
	_, ok = tree.root.GetChild("folder2")
	assert.True(t, ok)

	// Try to remove non-existent ruleset
	removed = tree.RemoveRuleSet("non-existent")
	assert.False(t, removed)
}

func TestNestedRuleSetRemoval(t *testing.T) {
	tree := NewACLTree()

	// Add nested rulesets
	ruleset1 := aclspec.NewRuleSet(
		"parent",
		aclspec.UnsetTerminal,
		aclspec.NewRule("*.txt", aclspec.PublicReadAccess(), aclspec.DefaultLimits()),
	)

	ruleset2 := aclspec.NewRuleSet(
		"parent/child",
		aclspec.SetTerminal,
		aclspec.NewRule("*.md", aclspec.PrivateAccess(), aclspec.DefaultLimits()),
	)

	ver, err := tree.AddRuleSet(ruleset1)
	assert.NoError(t, err)
	assert.Equal(t, ACLVersion(1), ver)

	ver, err = tree.AddRuleSet(ruleset2)
	assert.NoError(t, err)
	assert.Equal(t, ACLVersion(1), ver)

	// Remove parent - should also remove child
	removed := tree.RemoveRuleSet("parent")
	assert.True(t, removed)

	// Verify both are gone
	_, ok := tree.root.GetChild("parent")
	assert.False(t, ok)

	// Add the parent ruleset back
	ver, err = tree.AddRuleSet(ruleset1)
	assert.NoError(t, err)
	assert.Equal(t, ACLVersion(1), ver)

	// Add the child ruleset back
	ver, err = tree.AddRuleSet(ruleset2)
	assert.NoError(t, err)
	assert.Equal(t, ACLVersion(1), ver)

	// Remove just the child
	removed = tree.RemoveRuleSet("parent/child")
	assert.True(t, removed)

	// Verify parent still exists
	parentNode, ok := tree.root.GetChild("parent")
	assert.True(t, ok)
	assert.NotNil(t, parentNode)

	// Verify child was removed
	_, ok = parentNode.GetChild("child")
	assert.False(t, ok)
}<|MERGE_RESOLUTION|>--- conflicted
+++ resolved
@@ -11,17 +11,12 @@
 	tree := NewACLTree()
 	assert.NotNil(t, tree)
 	assert.NotNil(t, tree.root)
-<<<<<<< HEAD
-	assert.Equal(t, "/", tree.root.path)
-	assert.Equal(t, PathSep, tree.root.path)
-=======
 
 	// The ACL system uses forward slashes internally on all platforms for glob compatibility.
 	// We explicitly test for "/" rather than pathSep (which is "\" on Windows) because
 	// the ACL system is a platform-independent abstraction layer.
 	assert.Equal(t, ACLPathSep, tree.root.path)
 
->>>>>>> 19f17ec7
 	assert.Empty(t, tree.root.children)
 	assert.Empty(t, tree.root.rules)
 }
