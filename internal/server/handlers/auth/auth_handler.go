--- conflicted
+++ resolved
@@ -3,7 +3,6 @@
 import (
 	"errors"
 	"fmt"
-	"log/slog"
 	"net/http"
 
 	"github.com/gin-gonic/gin"
@@ -41,25 +40,7 @@
 				"error": err.Error(),
 			})
 		}
-<<<<<<< HEAD
-		ctx.Error(fmt.Errorf("failed to generate verification code: %w", err))
-		ctx.JSON(http.StatusInternalServerError, gin.H{
-			"error": err.Error(),
-		})
 		return
-	}
-
-	if err := h.sendEmailOTP(ctx, req.Email, emailOTP); err != nil {
-		// ctx.Error(fmt.Errorf("failed to send email: %w", err))
-		// ctx.JSON(http.StatusInternalServerError, gin.H{
-		// 	"error": err.Error(),
-		// })
-		// return
-		slog.Info("failed to send email", "err", err)
-		slog.Info("req", "email", req.Email, "emailOTP", emailOTP)
-=======
-		return
->>>>>>> 163005d9
 	}
 
 	ctx.String(http.StatusOK, "")
