package server

import (
	"net/http"

<<<<<<< HEAD
	"github.com/gin-contrib/gzip"
=======
	"github.com/gin-contrib/secure"
>>>>>>> d6b6b54c
	"github.com/gin-gonic/gin"

	"github.com/openmined/syftbox/internal/server/handlers/auth"
	"github.com/openmined/syftbox/internal/server/handlers/blob"
	"github.com/openmined/syftbox/internal/server/handlers/datasite"
	"github.com/openmined/syftbox/internal/server/handlers/explorer"
	"github.com/openmined/syftbox/internal/server/handlers/install"
	"github.com/openmined/syftbox/internal/server/handlers/send"
	"github.com/openmined/syftbox/internal/server/handlers/ws"
	"github.com/openmined/syftbox/internal/server/middlewares"
	"github.com/openmined/syftbox/internal/version"
)

func SetupRoutes(svc *Services, hub *ws.WebsocketHub, httpsEnabled bool) http.Handler {
	r := gin.New()

	// --------------------------- middlewares ---------------------------

	r.Use(gin.Recovery())
	r.Use(middlewares.Logger())
	r.Use(middlewares.CORS())
	r.Use(middlewares.GZIP())
	if httpsEnabled {
		r.Use(secure.New(secure.DefaultConfig()))
	}

	// --------------------------- handlers ---------------------------

	blobH := blob.New(svc.Blob)
	dsH := datasite.New(svc.Datasite)
	explorerH := explorer.New(svc.Blob, svc.ACL)
	authH := auth.New(svc.Auth)
	sendH := send.New(hub, svc.Blob)

<<<<<<< HEAD
	httpLogger := slog.Default().WithGroup("http")
	r.Use(slogGin.NewWithConfig(httpLogger, slogGin.Config{
		DefaultLevel:      slog.LevelInfo,
		ClientErrorLevel:  slog.LevelWarn,
		ServerErrorLevel:  slog.LevelError,
		WithRequestID:     true,
		WithRequestHeader: true,
		WithTraceID:       true,
		WithSpanID:        true,
	}))
	r.Use(gin.Recovery())
	r.Use(gzip.Gzip(gzip.BestSpeed))
	r.Use(middlewares.CORS())
=======
	// --------------------------- routes ---------------------------
>>>>>>> d6b6b54c

	r.GET("/", IndexHandler)
	r.GET("/healthz", HealthHandler)
	r.GET("/install.sh", install.ServeSH)
	r.GET("/install.ps1", install.ServePS1)
	r.GET("/datasites/*filepath", explorerH.Handler)
	r.StaticFS("/releases", http.Dir("./releases"))

	auth := r.Group("/auth")
	auth.Use(middlewares.RateLimiter("10-M")) // 10 req/min
	{
		auth.POST("/otp/request", authH.OTPRequest)
		auth.POST("/otp/verify", authH.OTPVerify)
		auth.POST("/refresh", authH.Refresh)
	}

	v1 := r.Group("/api/v1")
	v1.Use(middlewares.JWTAuth(svc.Auth))
	// v1.Use(middlewares.RateLimiter("100-S")) // todo
	{
		// blob
		v1.GET("/blob/list", blobH.ListObjects)
		v1.PUT("/blob/upload", blobH.Upload)
		v1.POST("/blob/upload/presigned", blobH.UploadPresigned)
		v1.POST("/blob/upload/multipart", blobH.UploadMultipart)
		v1.POST("/blob/upload/complete", blobH.UploadComplete)
		v1.POST("/blob/download", blobH.DownloadObjectsPresigned)
		v1.POST("/blob/delete", blobH.DeleteObjects)

		// datasite
		v1.GET("/datasite/view", dsH.GetView)

		// websocket events
		v1.GET("/events", hub.WebsocketHandler)
		v1.Any("/send/msg", sendH.SendMsg)
		v1.GET("/send/poll", sendH.PollForResponse)
	}

	r.NoRoute(func(c *gin.Context) {
		c.JSON(http.StatusNotFound, gin.H{
			"error": "not found",
		})
	})

	r.NoMethod(func(c *gin.Context) {
		c.JSON(http.StatusMethodNotAllowed, gin.H{
			"error": "method not allowed",
		})
	})

	return r.Handler()
}

func IndexHandler(ctx *gin.Context) {
	// return a plaintext
	ctx.String(http.StatusOK, version.DetailedWithApp())
}

func HealthHandler(ctx *gin.Context) {
	ctx.PureJSON(http.StatusOK, gin.H{
		"status": "ok",
	})
}

func init() {
	gin.SetMode(gin.ReleaseMode)
}<|MERGE_RESOLUTION|>--- conflicted
+++ resolved
@@ -3,11 +3,7 @@
 import (
 	"net/http"
 
-<<<<<<< HEAD
-	"github.com/gin-contrib/gzip"
-=======
 	"github.com/gin-contrib/secure"
->>>>>>> d6b6b54c
 	"github.com/gin-gonic/gin"
 
 	"github.com/openmined/syftbox/internal/server/handlers/auth"
@@ -42,23 +38,7 @@
 	authH := auth.New(svc.Auth)
 	sendH := send.New(hub, svc.Blob)
 
-<<<<<<< HEAD
-	httpLogger := slog.Default().WithGroup("http")
-	r.Use(slogGin.NewWithConfig(httpLogger, slogGin.Config{
-		DefaultLevel:      slog.LevelInfo,
-		ClientErrorLevel:  slog.LevelWarn,
-		ServerErrorLevel:  slog.LevelError,
-		WithRequestID:     true,
-		WithRequestHeader: true,
-		WithTraceID:       true,
-		WithSpanID:        true,
-	}))
-	r.Use(gin.Recovery())
-	r.Use(gzip.Gzip(gzip.BestSpeed))
-	r.Use(middlewares.CORS())
-=======
 	// --------------------------- routes ---------------------------
->>>>>>> d6b6b54c
 
 	r.GET("/", IndexHandler)
 	r.GET("/healthz", HealthHandler)
