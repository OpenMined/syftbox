--- conflicted
+++ resolved
@@ -944,7 +944,6 @@
     done
 
 [group('devstack')]
-<<<<<<< HEAD
 sbdev-test-conflict-rust:
     #!/bin/bash
     set -eou pipefail
@@ -954,27 +953,10 @@
     root_dir="$(pwd)"
     rust_bin="$root_dir/rust/target/release/syftbox-rs"
     cd rust && cargo build --release && cd "$root_dir"
-=======
-sbdev-test-nested-loop RUNS='10' *ARGS:
-    #!/bin/bash
-    set -eou pipefail
-    RUNS_RAW="{{RUNS}}"
-    if [[ "$RUNS_RAW" == RUNS=* ]]; then
-        RUNS_RAW="${RUNS_RAW#RUNS=}"
-    fi
-    if ! [[ "$RUNS_RAW" =~ ^[0-9]+$ ]] || [ "$RUNS_RAW" -lt 1 ]; then
-        echo "Usage: just sbdev-test-nested-loop [RUNS] [go test args...]"
-        echo "RUNS must be a positive integer (got: '$RUNS_RAW')"
-        exit 2
-    fi
-    RUNS="$RUNS_RAW"
-    echo "Running all integration tests up to $RUNS times (stop on first failure)..."
->>>>>>> 451900ff
-    cd cmd/devstack
-    REPO_ROOT="$(pwd)/../.."
-    if [ -n "${PERF_TEST_SANDBOX:-}" ]; then
-        case "$PERF_TEST_SANDBOX" in
-<<<<<<< HEAD
+    cd cmd/devstack
+    REPO_ROOT="$(pwd)/../.."
+    if [ -n "${PERF_TEST_SANDBOX:-}" ]; then
+        case "$PERF_TEST_SANDBOX" in
             /*) BASE_SANDBOX="$PERF_TEST_SANDBOX" ;;
             *) BASE_SANDBOX="$REPO_ROOT/$PERF_TEST_SANDBOX" ;;
         esac
@@ -1005,7 +987,26 @@
     #!/bin/bash
     # Back-compat shim: call unified recipe with rust mode
     just sbdev-test-concurrent mode="rust"
-=======
+
+[group('devstack')]
+sbdev-test-nested-loop RUNS='10' *ARGS:
+    #!/bin/bash
+    set -eou pipefail
+    RUNS_RAW="{{RUNS}}"
+    if [[ "$RUNS_RAW" == RUNS=* ]]; then
+        RUNS_RAW="${RUNS_RAW#RUNS=}"
+    fi
+    if ! [[ "$RUNS_RAW" =~ ^[0-9]+$ ]] || [ "$RUNS_RAW" -lt 1 ]; then
+        echo "Usage: just sbdev-test-nested-loop [RUNS] [go test args...]"
+        echo "RUNS must be a positive integer (got: '$RUNS_RAW')"
+        exit 2
+    fi
+    RUNS="$RUNS_RAW"
+    echo "Running all integration tests up to $RUNS times (stop on first failure)..."
+    cd cmd/devstack
+    REPO_ROOT="$(pwd)/../.."
+    if [ -n "${PERF_TEST_SANDBOX:-}" ]; then
+        case "$PERF_TEST_SANDBOX" in
             /*) SANDBOX_DIR="$PERF_TEST_SANDBOX" ;;
             *) SANDBOX_DIR="$REPO_ROOT/$PERF_TEST_SANDBOX" ;;
         esac
@@ -1022,7 +1023,6 @@
         }
     done
     echo "PASSED all $RUNS runs"
->>>>>>> 451900ff
 
 [group('devstack')]
 sbdev-test-many:
