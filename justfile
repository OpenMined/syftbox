CLIENT_BUILD_TAGS := "go_json nomsgpack"
SERVER_BUILD_TAGS := "sonic avx nomsgpack"

_red := '\033[1;31m'
_cyan := '\033[1;36m'
_green := '\033[1;32m'
_yellow := '\033[1;33m'
_nc := '\033[0m'

default:
    just --list

[group('dev')]
gen-certs:
    #!/bin/bash
    set -eou pipefail
    # if certs.key and certs.pem exist, exit\
    if [ -f certs/cert.key ] && [ -f certs/cert.pem ]; then
        exit 0;
    fi
    mkdir certs
    mkcert -install -cert-file certs/cert.pem -key-file certs/cert.key localhost 127.0.0.1

[group('dev')]
gen-swagger:
    #!/bin/bash
    set -eou pipefail
    cd internal/client
    swag fmt -g controlplane/controlplane_routes.go -d ./
    swag init --pd -g controlplane/controlplane_routes.go -ot go ./

[group('dev')]
run-server *ARGS:
    go run -tags="{{ SERVER_BUILD_TAGS }}" ./cmd/server {{ ARGS }}

[group('dev')]
run-server-tls *ARGS: gen-certs
    go run -tags="{{ SERVER_BUILD_TAGS }}" ./cmd/server --cert certs/cert.pem --key certs/cert.key {{ ARGS }}

[group('dev')]
run-server-reload *ARGS:
    wgo run -file 'cmd/.*' -file 'internal/.*' -file 'config/.*' -tags="{{ SERVER_BUILD_TAGS }}" ./cmd/server {{ ARGS }}

[group('dev')]
run-client *ARGS: gen-swagger
    go run -tags="{{ CLIENT_BUILD_TAGS }}" ./cmd/client {{ ARGS }}

# Starts a client against localhost:8080 with sensible defaults
[group('dev')]
run-client-simple user_email server_url="http://localhost:8080" base_clients_dir="~/.syftbox/clients" *ARGS="":
    #!/bin/bash
    set -eou pipefail

    CLIENT_DIR="{{ base_clients_dir }}/{{ user_email }}"
    CONFIG_PATH="${CLIENT_DIR}/config.json"
    DATA_DIR="${CLIENT_DIR}/SyftBox"

    mkdir -p "{{ base_clients_dir }}"
    mkdir -p "$CLIENT_DIR"

    echo "Running client:"
    echo "  Email: {{ user_email }}"
    echo "  Server: {{ server_url }}"
    echo "  Data dir: $DATA_DIR"
    echo "  Config path: $CONFIG_PATH"

    just run-client -e "{{ user_email }}" -s "{{ server_url }}" -d "$DATA_DIR" -c "$CONFIG_PATH" {{ ARGS }}

[group('dev')]
run-client-reload *ARGS:
    wgo run -file 'cmd/.*' -file 'internal/.*' -tags="{{ CLIENT_BUILD_TAGS }}" ./cmd/client {{ ARGS }}

[group('dev-minio')]
run-minio:
    #!/bin/bash
    set -eou pipefail

    docker rm -f syftbox-minio || true
    docker run -d \
      --name syftbox-minio \
      -p 9000:9000 \
      -p 9001:9001 \
      -e MINIO_ROOT_USER=minioadmin \
      -e MINIO_ROOT_PASSWORD=minioadmin \
      -v minio-data:/data \
      -v $(pwd)/minio/init.d:/etc/minio/init.d \
      minio/minio:RELEASE.2025-04-22T22-12-26Z server /data --console-address ':9001'

    until docker exec syftbox-minio sh -c "mc --version" >/dev/null 2>&1; do
      sleep 1
    done

    docker exec syftbox-minio /etc/minio/init.d/setup.sh

[group('dev-minio')]
destroy-minio:
    docker rm -f syftbox-minio && docker volume rm minio-data || true

[group('dev-minio')]
ssh-minio:
    docker exec -it syftbox-minio bash

[group('dev-docker')]
run-docker-server:
    #!/bin/bash
    set -eou pipefail
    echo "Building and running SyftBox server with MinIO in Docker..."
    cd docker && COMPOSE_BAKE=true docker-compose up -d --build minio server
    echo "Server is running at http://localhost:8080"
    echo "MinIO console is available at http://localhost:9001"
    echo "Run 'cd docker && docker-compose logs -f server' to view server logs"

[group('dev-docker')]
run-docker-client email *ARGS:
    #!/bin/bash
    set -eou pipefail
    
    # Build the client image
    docker build -f docker/Dockerfile.client -t syftbox-client .
    
    # Create clients directory if it doesn't exist
    mkdir -p ~/.syftbox/clients
    
    if [ -z "{{ email }}" ]; then
        echo "Usage: just run-docker-client <email> [command]"
        echo "Examples:"
        echo "  just run-docker-client user@example.com login"
        echo "  just run-docker-client user@example.com daemon"
        echo "  just run-docker-client user@example.com app list"
        exit 1
    fi
    
    # Sanitize email for container name (replace @ with -at- and . with -dot-)
    container_name="syftbox-client-$(echo '{{ email }}' | sed 's/@/-at-/g' | sed 's/\./-dot-/g')"
    
    # Run the client with email-specific configuration
    docker run --rm -it \
      -v ~/.syftbox/clients:/data/clients \
      --network docker_syftbox-network \
      -e SYFTBOX_SERVER_URL=http://syftbox-server:8080 \
      -e SYFTBOX_AUTH_ENABLED=0 \
      --name "$container_name" \
      syftbox-client {{ email }} {{ ARGS }}

[group('dev-docker')]
run-docker-client-daemon email:
    #!/bin/bash
    set -eou pipefail
    
    # Build and run client in daemon mode using docker-compose
    cd docker && CLIENT_EMAIL={{ email }} docker-compose -f docker-compose-client.yml up -d --build
    echo "Client daemon for {{ email }} is running at http://localhost:7938"
    echo "Logs: cd docker && docker-compose -f docker-compose-client.yml logs -f"

[group('dev-docker')]
stop-docker-client email:
    #!/bin/bash
    set -eou pipefail
    
    cd docker && CLIENT_EMAIL={{ email }} docker-compose -f docker-compose-client.yml down

[group('dev-docker')]
list-docker-clients:
    #!/bin/bash
    set -eou pipefail
    
    echo "Available SyftBox clients:"
    if [ -d ~/.syftbox/clients ]; then
        ls -la ~/.syftbox/clients/ | grep -E '^d' | grep -v '\.$' | awk '{print "  - " $NF}'
    else
        echo "  No clients found"
    fi

[group('dev-docker')]
destroy-docker-server:
    #!/bin/bash
    set -eou pipefail
    echo "Stopping and removing SyftBox Docker containers..."
    cd docker && docker-compose down -v
    echo "Removing Docker images..."
    docker rmi syftbox-server syftbox-client 2>/dev/null || true
    echo "Docker environment cleaned up"

[group('devstack')]
sbdev-start *ARGS:
    GOCACHE=$(pwd)/.gocache go run ./cmd/devstack start {{ ARGS }}

[group('devstack')]
sbdev-start-mixed *ARGS:
    #!/bin/bash
    set -euo pipefail
    root_dir="$(pwd)"
    rust_bin="$root_dir/rust/target/release/syftbox-rs"

    go_client="alice@example.com"
    rust_client="bob@example.com"

    while [ $# -gt 0 ]; do
        case "$1" in
            --client)
                go_client="$2"
                shift 2
                ;;
            --client-rust)
                rust_client="$2"
                shift 2
                ;;
            *)
                break
                ;;
        esac
    done

    echo "Building Rust client at $rust_bin..."
    cd rust
    cargo build --release
    cd "$root_dir"

    rust_env=$(echo "$rust_client" | tr '[:lower:]' '[:upper:]' | sed 's/[^A-Z0-9]/_/g')
    env_key="SBDEV_CLIENT_BIN_${rust_env}"

    echo "Starting devstack with Rust client for $rust_client and Go client for $go_client..."
    env "$env_key=$rust_bin" GOCACHE="$root_dir/.gocache" go run ./cmd/devstack start --client "$go_client" --client "$rust_client" "$@"

[group('devstack')]
sbdev-stop *ARGS:
    GOCACHE=$(pwd)/.gocache go run ./cmd/devstack stop {{ ARGS }}

[group('devstack')]
sbdev-status *ARGS:
    GOCACHE=$(pwd)/.gocache go run ./cmd/devstack status {{ ARGS }}

[group('devstack')]
sbdev-logs *ARGS:
    GOCACHE=$(pwd)/.gocache go run ./cmd/devstack logs {{ ARGS }}

[group('devstack')]
sbdev-nuke:
    #!/bin/bash
    set -euo pipefail
    echo "Killing all syftbox clients/servers/minio processes..."
    # match patterns but avoid killing current shell
    pids=$(ps -eo pid,comm,args | grep -E 'syftbox|/minio|/server' | grep -v 'grep' | awk '{print $1}')
    if [ -z "$pids" ]; then
        echo "No matching processes found."
    else
        echo "$pids" | xargs -r kill -9
        echo "Killed PIDs: $pids"
    fi
    echo "Removing sandbox directory if it exists..."
    rm -rf sandbox
    echo "Nuke complete."

[group('devstack')]
sbdev-test-perf *ARGS:
    #!/bin/bash
    set -eou pipefail
    echo "Running devstack performance tests..."
    cd cmd/devstack
    REPO_ROOT="$(pwd)/../.."
    if [ -n "${PERF_TEST_SANDBOX:-}" ]; then
        case "$PERF_TEST_SANDBOX" in
            /*) SANDBOX_DIR="$PERF_TEST_SANDBOX" ;;
            *) SANDBOX_DIR="$REPO_ROOT/$PERF_TEST_SANDBOX" ;;
        esac
    else
        SANDBOX_DIR="$REPO_ROOT/.test-sandbox/perf-tests"
    fi
    echo "Using sandbox: $SANDBOX_DIR"
    rm -rf "$SANDBOX_DIR"
    PERF_TEST_SANDBOX="$SANDBOX_DIR" go test -v -timeout 30m -tags integration {{ ARGS }}
    echo "Test artifacts preserved at: $SANDBOX_DIR"

[group('devstack')]
sbdev-test-perf-rust *ARGS:
    #!/bin/bash
    set -eou pipefail
    echo "Running devstack performance tests with Rust client..."
    root_dir="$(pwd)"
    rust_bin="$root_dir/rust/target/release/syftbox-rs"
    cd rust && cargo build --release && cd "$root_dir"
    SBDEV_CLIENT_BIN="$rust_bin" GOCACHE="$root_dir/.gocache" go test -v -timeout 30m {{ ARGS }} ./cmd/devstack

[group('devstack')]
sbdev-test-perf-profile *ARGS:
    #!/bin/bash
    set -eou pipefail
    echo "Running performance tests with profiling enabled..."
    cd cmd/devstack
    REPO_ROOT="$(pwd)/../.."
    if [ -n "${PERF_TEST_SANDBOX:-}" ]; then
        case "$PERF_TEST_SANDBOX" in
            /*) SANDBOX_DIR="$PERF_TEST_SANDBOX" ;;
            *) SANDBOX_DIR="$REPO_ROOT/$PERF_TEST_SANDBOX" ;;
        esac
    else
        SANDBOX_DIR="$REPO_ROOT/.test-sandbox/perf-tests-profile"
    fi
    echo "Using sandbox: $SANDBOX_DIR"
    rm -rf "$SANDBOX_DIR"
    PERF_TEST_SANDBOX="$SANDBOX_DIR" PERF_PROFILE=1 go test -v -timeout 30m -tags integration {{ ARGS }}
    echo ""
    echo "Profiles saved to: cmd/devstack/profiles/"
    echo "View flame graphs: go tool pprof -http=:8080 cmd/devstack/profiles/{test}/cpu.prof"

[group('devstack')]
sbdev-test-perf-profile-rust *ARGS:
    #!/bin/bash
    set -eou pipefail
    echo "Running performance tests with profiling enabled (Rust client)..."
    root_dir="$(pwd)"
    rust_bin="$root_dir/rust/target/release/syftbox-rs"
    cd rust && cargo build --release && cd "$root_dir"
    SBDEV_CLIENT_BIN="$rust_bin" GOCACHE="$root_dir/.gocache" PERF_PROFILE=1 go test -v -timeout 30m {{ ARGS }} ./cmd/devstack
    echo ""
    echo "Profiles saved to: cmd/devstack/profiles/"
    echo "View flame graphs: go tool pprof -http=:8080 cmd/devstack/profiles/{test}/cpu.prof"

[group('devstack')]
sbdev-test-perf-sandbox *ARGS:
    #!/bin/bash
    set -eou pipefail
    REPO_ROOT="$(pwd)/../.."
    if [ -n "${PERF_TEST_SANDBOX:-}" ]; then
        case "$PERF_TEST_SANDBOX" in
            /*) sandbox_path="$PERF_TEST_SANDBOX" ;;
            *) sandbox_path="$REPO_ROOT/$PERF_TEST_SANDBOX" ;;
        esac
    else
        sandbox_path="$REPO_ROOT/.test-sandbox/perf-sandbox"
    fi
    echo "Running performance tests with persistent sandbox: $sandbox_path"
    rm -rf "$sandbox_path"
    cd cmd/devstack
    PERF_TEST_SANDBOX="$sandbox_path" go test -v -timeout 30m -tags integration {{ ARGS }}
    echo ""
    echo "Test files preserved in: $sandbox_path"
    echo "Files from alice: $sandbox_path/alice@example.com/datasites/datasites/alice@example.com/public/"
    echo "Files synced to bob: $sandbox_path/bob@example.com/datasites/datasites/alice@example.com/public/"

[group('devstack')]
sbdev-test-perf-sandbox-rust *ARGS:
    #!/bin/bash
    set -eou pipefail
    sandbox_path="$(pwd)/sandbox"
    echo "Running performance tests with persistent sandbox (Rust client): $sandbox_path"
    mkdir -p "$sandbox_path"
    root_dir="$(pwd)"
    rust_bin="$root_dir/rust/target/release/syftbox-rs"
    cd rust && cargo build --release && cd "$root_dir"
    cd cmd/devstack
    SBDEV_CLIENT_BIN="$rust_bin" PERF_TEST_SANDBOX="$sandbox_path" go test -v -timeout 30m {{ ARGS }}
    echo ""
    echo "Test files preserved in: $sandbox_path"
    echo "Files from alice: $sandbox_path/alice@example.com/datasites/alice@example.com/public/"
    echo "Files synced to bob: $sandbox_path/bob@example.com/datasites/alice@example.com/public/"

[group('devstack')]
sbdev-list:
    GOCACHE=$(pwd)/.gocache go run ./cmd/devstack list

[group('devstack')]
sbdev-prune:
    GOCACHE=$(pwd)/.gocache go run ./cmd/devstack prune

[group('devstack')]
sbdev-test-cleanup:
    #!/bin/bash
    set -euo pipefail
    echo "Cleaning up test sandbox..."
    cd cmd/devstack
    go run . stop --path ../../sandbox 2>/dev/null || echo "Test sandbox not running"

[group('devstack')]
sbdev-test-acl:
    #!/bin/bash
    set -eou pipefail
    RUNS=${1:-1}
    shift || true
    echo "Running ACL race condition test ($RUNS time(s))..."
    cd cmd/devstack
    REPO_ROOT="$(pwd)/../.."
    # Resolve sandbox base path
    if [ -n "${PERF_TEST_SANDBOX:-}" ]; then
        case "$PERF_TEST_SANDBOX" in
            /*) BASE_SANDBOX="$PERF_TEST_SANDBOX" ;;
            *)  BASE_SANDBOX="$REPO_ROOT/$PERF_TEST_SANDBOX" ;;
        esac
    else
        BASE_SANDBOX="$REPO_ROOT/.test-sandbox/acl-test"
    fi

    for i in $(seq 1 "$RUNS"); do
        if [ "$RUNS" -gt 1 ]; then
            SANDBOX_DIR="${BASE_SANDBOX}-${i}"
            echo "Run $i/$RUNS using sandbox: $SANDBOX_DIR"
        else
            SANDBOX_DIR="$BASE_SANDBOX"
            echo "Using sandbox: $SANDBOX_DIR"
        fi
        rm -rf "$SANDBOX_DIR"
        PERF_TEST_SANDBOX="$SANDBOX_DIR" GOCACHE="${GOCACHE:-$(pwd)/.gocache}" go test -count=1 -v -timeout 10m -tags integration -run TestACLRaceCondition "$@"
        echo "Test artifacts preserved at: $SANDBOX_DIR"
    done

[group('devstack')]
sbdev-test-acl-prop:
    #!/bin/bash
    set -eou pipefail
    RUNS=${1:-1}
    shift || true
    echo "Running ACL propagation regression test ($RUNS time(s))..."
    cd cmd/devstack
    REPO_ROOT="$(pwd)/../.."
    # Resolve sandbox base path
    if [ -n "${PERF_TEST_SANDBOX:-}" ]; then
        case "$PERF_TEST_SANDBOX" in
            /*) BASE_SANDBOX="$PERF_TEST_SANDBOX" ;;
            *)  BASE_SANDBOX="$REPO_ROOT/$PERF_TEST_SANDBOX" ;;
        esac
    else
        BASE_SANDBOX="$REPO_ROOT/.test-sandbox/acl-prop"
    fi

    for i in $(seq 1 "$RUNS"); do
        if [ "$RUNS" -gt 1 ]; then
            SANDBOX_DIR="${BASE_SANDBOX}-${i}"
            echo "Run $i/$RUNS using sandbox: $SANDBOX_DIR"
        else
            SANDBOX_DIR="$BASE_SANDBOX"
            echo "Using sandbox: $SANDBOX_DIR"
        fi
        rm -rf "$SANDBOX_DIR"
        PERF_TEST_SANDBOX="$SANDBOX_DIR" GOCACHE="${GOCACHE:-$(pwd)/.gocache}" go test -count=1 -v -timeout 10m -tags integration -run TestACLPropagationUpdates "$@"
        echo "Test artifacts preserved at: $SANDBOX_DIR"
    done

[group('devstack')]
sbdev-test-cleanup-rust:
    #!/bin/bash
    set -euo pipefail
    echo "Cleaning up test sandbox..."
    cd cmd/devstack
    go run . stop --path ../../sandbox 2>/dev/null || echo "Test sandbox not running"

[group('devstack')]
sbdev-test-all:
    #!/bin/bash
    set -eou pipefail
    echo "Running all performance tests..."
    echo ""
    just sbdev-test-acl
    echo ""
    just sbdev-test-ws
    echo ""
    just sbdev-test-large
    echo ""
    just sbdev-test-concurrent
    echo ""
    just sbdev-test-many
    echo ""
    just sbdev-test-perf
    echo ""
    echo "✅ All performance tests completed!"

[group('devstack')]
sbdev-test-ws:
    #!/bin/bash
    set -eou pipefail
    echo "Running WebSocket latency test..."
    cd cmd/devstack
    REPO_ROOT="$(pwd)/../.."
    if [ -n "${PERF_TEST_SANDBOX:-}" ]; then
        case "$PERF_TEST_SANDBOX" in
            /*) SANDBOX_DIR="$PERF_TEST_SANDBOX" ;;
            *) SANDBOX_DIR="$REPO_ROOT/$PERF_TEST_SANDBOX" ;;
        esac
    else
        SANDBOX_DIR="$REPO_ROOT/.test-sandbox/ws-test"
    fi
    rm -rf "$SANDBOX_DIR"
    PERF_TEST_SANDBOX="$SANDBOX_DIR" GOCACHE="${GOCACHE:-$(pwd)/.gocache}" go test -count=1 -v -timeout 10m -tags integration -run TestWebSocketLatency
    echo "Test artifacts preserved at: $SANDBOX_DIR"

[group('devstack')]
sbdev-test-ws-rust:
    #!/bin/bash
    set -eou pipefail
    echo "Running WebSocket latency test with Rust client..."
    root_dir="$(pwd)"
    rust_bin="$root_dir/rust/target/release/syftbox-rs"
    cd rust && cargo build --release && cd "$root_dir"
    SBDEV_CLIENT_BIN="$rust_bin" GOCACHE="$root_dir/.gocache" go test -v -timeout 10m -run TestWebSocketLatency ./cmd/devstack

[group('devstack')]
sbdev-test-large:
    #!/bin/bash
    set -eou pipefail
    echo "Running large file transfer test..."
    cd cmd/devstack
    REPO_ROOT="$(pwd)/../.."
    if [ -n "${PERF_TEST_SANDBOX:-}" ]; then
        case "$PERF_TEST_SANDBOX" in
            /*) SANDBOX_DIR="$PERF_TEST_SANDBOX" ;;
            *) SANDBOX_DIR="$REPO_ROOT/$PERF_TEST_SANDBOX" ;;
        esac
    else
        SANDBOX_DIR="$REPO_ROOT/.test-sandbox/large-test"
    fi
    rm -rf "$SANDBOX_DIR"
    PERF_TEST_SANDBOX="$SANDBOX_DIR" GOCACHE="${GOCACHE:-$(pwd)/.gocache}" go test -v -timeout 30m -tags integration -run TestLargeFileTransfer

[group('devstack')]
<<<<<<< HEAD
sbdev-test-large-rust:
    #!/bin/bash
    set -eou pipefail
    echo "Running large file transfer test with Rust client..."
    root_dir="$(pwd)"
    rust_bin="$root_dir/rust/target/release/syftbox-rs"
    cd rust && cargo build --release && cd "$root_dir"
    SBDEV_CLIENT_BIN="$rust_bin" GOCACHE="$root_dir/.gocache" go test -v -timeout 30m -run TestLargeFileTransfer ./cmd/devstack
=======
sbdev-test-large-upload:
    #!/bin/bash
    set -eou pipefail
    echo "Running resumable large upload test..."
    cd cmd/devstack
    REPO_ROOT="$(pwd)/../.."
    if [ -n "${PERF_TEST_SANDBOX:-}" ]; then
        case "$PERF_TEST_SANDBOX" in
            /*) SANDBOX_DIR="$PERF_TEST_SANDBOX" ;;
            *) SANDBOX_DIR="$REPO_ROOT/$PERF_TEST_SANDBOX" ;;
        esac
    else
        SANDBOX_DIR="$REPO_ROOT/.test-sandbox/large-upload"
    fi
    rm -rf "$SANDBOX_DIR"
    PERF_TEST_SANDBOX="$SANDBOX_DIR" GOCACHE="${GOCACHE:-$(pwd)/.gocache}" go test -v -timeout 60m -tags integration -run TestLargeUploadResume

[group('devstack')]
sbdev-test-progress-api:
    #!/bin/bash
    set -eou pipefail
    echo "Running Progress API demo..."
    echo "This demo shows the sync status and upload management APIs in action."
    echo "Features: status tracking, progress bars, pause/resume, error handling, auth"
    echo ""
    cd cmd/devstack
    REPO_ROOT="$(pwd)/../.."
    if [ -n "${PERF_TEST_SANDBOX:-}" ]; then
        case "$PERF_TEST_SANDBOX" in
            /*) SANDBOX_DIR="$PERF_TEST_SANDBOX" ;;
            *) SANDBOX_DIR="$REPO_ROOT/$PERF_TEST_SANDBOX" ;;
        esac
    else
        SANDBOX_DIR="$REPO_ROOT/.test-sandbox/progress-api-demo"
    fi
    rm -rf "$SANDBOX_DIR"
    PERF_TEST_SANDBOX="$SANDBOX_DIR" GOCACHE="${GOCACHE:-$(pwd)/.gocache}" go test -v -timeout 15m -tags integration -run TestProgressAPIDemo
>>>>>>> 6d481bda

[group('devstack')]
sbdev-test-concurrent:
    #!/bin/bash
    set -eou pipefail
    echo "Running concurrent upload test..."
    cd cmd/devstack
    REPO_ROOT="$(pwd)/../.."
    if [ -n "${PERF_TEST_SANDBOX:-}" ]; then
        case "$PERF_TEST_SANDBOX" in
            /*) SANDBOX_DIR="$PERF_TEST_SANDBOX" ;;
            *) SANDBOX_DIR="$REPO_ROOT/$PERF_TEST_SANDBOX" ;;
        esac
    else
        SANDBOX_DIR="$REPO_ROOT/.test-sandbox/concurrent-test"
    fi
    rm -rf "$SANDBOX_DIR"
    PERF_TEST_SANDBOX="$SANDBOX_DIR" GOCACHE="${GOCACHE:-$(pwd)/.gocache}" go test -v -timeout 15m -tags integration -run TestConcurrentUploads

[group('devstack')]
sbdev-test-conflict:
    #!/bin/bash
    set -eou pipefail
    echo "Running conflict resolution tests (simultaneous writes, divergent edits, etc.)..."
    RUNS=${1:-1}
    shift || true
    cd cmd/devstack
    REPO_ROOT="$(pwd)/../.."
    if [ -n "${PERF_TEST_SANDBOX:-}" ]; then
        case "$PERF_TEST_SANDBOX" in
            /*) BASE_SANDBOX="$PERF_TEST_SANDBOX" ;;
            *) BASE_SANDBOX="$REPO_ROOT/$PERF_TEST_SANDBOX" ;;
        esac
    else
        BASE_SANDBOX="$REPO_ROOT/.test-sandbox/conflict-test"
    fi

    # Run each test separately to prevent state pollution
    TESTS=("TestSimultaneousWrite" "TestDivergentEdits" "TestThreeWayConflict" "TestConflictDuringACLChange" "TestNestedPathConflict")
    for i in $(seq 1 "$RUNS"); do
        if [ "$RUNS" -gt 1 ]; then
            SANDBOX_DIR="${BASE_SANDBOX}-${i}"
            echo "Run $i/$RUNS using sandbox: $SANDBOX_DIR"
        else
            SANDBOX_DIR="$BASE_SANDBOX"
            echo "Using sandbox: $SANDBOX_DIR"
        fi

        for TEST in "${TESTS[@]}"; do
            echo "Running $TEST..."
            rm -rf "$SANDBOX_DIR"
            PERF_TEST_SANDBOX="$SANDBOX_DIR" GOCACHE="${GOCACHE:-$(pwd)/.gocache}" go test -count=1 -v -timeout 10m -tags integration -run "^${TEST}$" "$@" || exit 1
        done
        echo "Test artifacts preserved at: $SANDBOX_DIR"
    done

[group('devstack')]
sbdev-test-concurrent-rust:
    #!/bin/bash
    set -eou pipefail
    echo "Running concurrent upload test with Rust client..."
    root_dir="$(pwd)"
    rust_bin="$root_dir/rust/target/release/syftbox-rs"
    cd rust && cargo build --release && cd "$root_dir"
    SBDEV_CLIENT_BIN="$rust_bin" GOCACHE="$root_dir/.gocache" go test -v -timeout 15m -run TestConcurrentUploads ./cmd/devstack

[group('devstack')]
sbdev-test-many:
    #!/bin/bash
    set -eou pipefail
    echo "Running many small files test..."
    cd cmd/devstack
    REPO_ROOT="$(pwd)/../.."
    if [ -n "${PERF_TEST_SANDBOX:-}" ]; then
        case "$PERF_TEST_SANDBOX" in
            /*) SANDBOX_DIR="$PERF_TEST_SANDBOX" ;;
            *) SANDBOX_DIR="$REPO_ROOT/$PERF_TEST_SANDBOX" ;;
        esac
    else
        SANDBOX_DIR="$REPO_ROOT/.test-sandbox/batch-test"
    fi
    rm -rf "$SANDBOX_DIR"
    PERF_TEST_SANDBOX="$SANDBOX_DIR" GOCACHE="${GOCACHE:-$(pwd)/.gocache}" go test -count=1 -v -timeout 15m -tags integration -run TestManySmallFiles
    echo "Test artifacts preserved at: $SANDBOX_DIR"

sbdev-test-ack:
    #!/bin/bash
    set -eou pipefail
    echo "Running ACK/NACK mechanism test..."
    cd cmd/devstack
    REPO_ROOT="$(pwd)/../.."
    if [ -n "${PERF_TEST_SANDBOX:-}" ]; then
        case "$PERF_TEST_SANDBOX" in
            /*) SANDBOX_DIR="$PERF_TEST_SANDBOX" ;;
            *) SANDBOX_DIR="$REPO_ROOT/$PERF_TEST_SANDBOX" ;;
        esac
    else
        SANDBOX_DIR="$REPO_ROOT/.test-sandbox/ack-test"
    fi
    rm -rf "$SANDBOX_DIR"
    PERF_TEST_SANDBOX="$SANDBOX_DIR" GOCACHE="${GOCACHE:-$(pwd)/.gocache}" go test -count=1 -v -timeout 5m -tags integration -run TestACKNACKMechanism
    echo "Test artifacts preserved at: $SANDBOX_DIR"

sbdev-test-profile:
    #!/bin/bash
    set -eou pipefail
    echo "Running performance profiling test with CPU/memory tracking..."
    cd cmd/devstack
    REPO_ROOT="$(pwd)/../.."
    if [ -n "${PERF_TEST_SANDBOX:-}" ]; then
        case "$PERF_TEST_SANDBOX" in
            /*) SANDBOX_DIR="$PERF_TEST_SANDBOX" ;;
            *) SANDBOX_DIR="$REPO_ROOT/$PERF_TEST_SANDBOX" ;;
        esac
    else
        SANDBOX_DIR="$REPO_ROOT/.test-sandbox/profile-test"
    fi
    rm -rf "$SANDBOX_DIR"
    PERF_TEST_SANDBOX="$SANDBOX_DIR" PERF_PROFILE=1 GOCACHE="${GOCACHE:-$(pwd)/.gocache}" go test -count=1 -v -timeout 10m -tags integration -run TestProfilePerformance
    echo ""
    echo "✅ Profile data saved to: cmd/devstack/profiles/performance_profile/"
    echo "   - cpu.prof (CPU profile)"
    echo "   - trace.out (execution trace)"
    echo "   - mem.prof (memory profile)"
    echo ""
    echo "Generate flame graphs with: just sbdev-flamegraph"

sbdev-test-race:
    #!/bin/bash
    set -eou pipefail
    echo "Running race condition tests (delete during download, ACL during upload, etc.)..."
    RUNS=${1:-1}
    shift || true
    cd cmd/devstack
    REPO_ROOT="$(pwd)/../.."
    if [ -n "${PERF_TEST_SANDBOX:-}" ]; then
        case "$PERF_TEST_SANDBOX" in
            /*) BASE_SANDBOX="$PERF_TEST_SANDBOX" ;;
            *) BASE_SANDBOX="$REPO_ROOT/$PERF_TEST_SANDBOX" ;;
        esac
    else
        BASE_SANDBOX="$REPO_ROOT/.test-sandbox/race-test"
    fi

    # Run each test separately to prevent state pollution
    TESTS=("TestDeleteDuringDownload" "TestACLChangeDuringUpload" "TestOverwriteDuringDownload" "TestDeleteDuringTempRename")
    for i in $(seq 1 "$RUNS"); do
        if [ "$RUNS" -gt 1 ]; then
            SANDBOX_DIR="${BASE_SANDBOX}-${i}"
            echo "Run $i/$RUNS using sandbox: $SANDBOX_DIR"
        else
            SANDBOX_DIR="$BASE_SANDBOX"
            echo "Using sandbox: $SANDBOX_DIR"
        fi

        for TEST in "${TESTS[@]}"; do
            echo "Running $TEST..."
            rm -rf "$SANDBOX_DIR"
            PERF_TEST_SANDBOX="$SANDBOX_DIR" GOCACHE="${GOCACHE:-$(pwd)/.gocache}" go test -count=1 -v -timeout 10m -tags integration -run "^${TEST}$" "$@" || exit 1
        done
        echo "Test artifacts preserved at: $SANDBOX_DIR"
    done

sbdev-test-chaos:
    #!/bin/bash
    set -eou pipefail
    echo "Running chaos sync test (3 clients, random ops)..."
    RUNS=${1:-1}
    shift || true
    cd cmd/devstack
    REPO_ROOT="$(pwd)/../.."
    if [ -n "${PERF_TEST_SANDBOX:-}" ]; then
        case "$PERF_TEST_SANDBOX" in
            /*) BASE_SANDBOX="$PERF_TEST_SANDBOX" ;;
            *) BASE_SANDBOX="$REPO_ROOT/$PERF_TEST_SANDBOX" ;;
        esac
    else
        BASE_SANDBOX="$REPO_ROOT/.test-sandbox/chaos-test"
    fi
    for i in $(seq 1 "$RUNS"); do
        if [ "$RUNS" -gt 1 ]; then
            SANDBOX_DIR="${BASE_SANDBOX}-${i}"
            echo "Run $i/$RUNS using sandbox: $SANDBOX_DIR"
        else
            SANDBOX_DIR="$BASE_SANDBOX"
            echo "Using sandbox: $SANDBOX_DIR"
        fi
        rm -rf "$SANDBOX_DIR"
        PERF_TEST_SANDBOX="$SANDBOX_DIR" GOCACHE="${GOCACHE:-$(pwd)/.gocache}" go test -count=1 -v -timeout 10m -tags integration -run TestChaosSync "$@"
        echo "Test artifacts preserved at: $SANDBOX_DIR"
    done

sbdev-flamegraph:
    #!/bin/bash
    set -eou pipefail
    cd cmd/devstack/profiles/performance_profile
    echo "Generating flame graphs from profiling data..."
    echo ""
    echo "🔥 CPU Flame Graph:"
    echo "   go tool pprof -http=:8080 cpu.prof"
    echo ""
    echo "🔥 Memory Flame Graph:"
    echo "   go tool pprof -http=:8081 mem.prof"
    echo ""
    echo "🔥 Execution Trace (detailed timeline):"
    echo "   go tool trace trace.out"
    echo ""
    echo "Interactive CPU profile analysis starting..."
    go tool pprof -http=:8080 cpu.prof

[group('devstack')]
sbdev-test-many-rust:
    #!/bin/bash
    set -eou pipefail
    echo "Running many small files test with Rust client..."
    root_dir="$(pwd)"
    rust_bin="$root_dir/rust/target/release/syftbox-rs"
    cd rust && cargo build --release && cd "$root_dir"
    SBDEV_CLIENT_BIN="$rust_bin" GOCACHE="$root_dir/.gocache" go test -v -timeout 15m -run TestManySmallFiles ./cmd/devstack

[group('devstack')]
sbdev-test-rust *ARGS:
    #!/bin/bash
    set -euo pipefail
    root_dir="$(pwd)"
    rust_client_path="$root_dir/rust/target/release/syftbox-rs"

    echo "Building Rust client shim at $rust_client_path..."
    cd rust
    cargo build --release
    cd "$root_dir"

    echo "Running devstack tests with Rust client..."
    SBDEV_CLIENT_BIN="$rust_client_path" \
    GOCACHE="$root_dir/.gocache" \
    go test -v -timeout 30m ./cmd/devstack {{ ARGS }}

[group('dev')]
test:
    env -i \
        PATH="$PATH" \
        HOME="$HOME" \
        GOROOT="${GOROOT:-}" \
        GOPATH="${GOPATH:-}" \
        GOCACHE="${GOCACHE:-}" \
        GOENV="${GOENV:-}" \
        go test -coverprofile=cover.out ./...
    go tool cover -html=cover.out


[doc('Needs a platform specific compiler. Example: CC="aarch64-linux-musl-gcc" just build-client-target goos=linux goarch=arm64')]
[group('build')]
build-client-target goos=`go env GOOS` goarch=`go env GOARCH`: version-utils
    #!/bin/bash
    set -eou pipefail

    # Calculate build variables locally
    SYFTBOX_VERSION=$(svu current 2>/dev/null)
    echo "SYFTBOX_VERSION: $SYFTBOX_VERSION"
    BUILD_COMMIT=$(git rev-parse --short HEAD)
    BUILD_DATE=$(date -u +%Y-%m-%dT%H:%M:%SZ)
    BUILD_LD_FLAGS="-s -w -X github.com/openmined/syftbox/internal/version.Version=$SYFTBOX_VERSION -X github.com/openmined/syftbox/internal/version.Revision=$BUILD_COMMIT -X github.com/openmined/syftbox/internal/version.BuildDate=$BUILD_DATE"

    export GOOS="{{ goos }}"
    export GOARCH="{{ goarch }}"
    export CGO_ENABLED=0
    export GO_LDFLAGS="$([ '{{ goos }}' = 'windows' ] && echo '-H windowsgui ')$BUILD_LD_FLAGS"

    if [ "{{ goos }}" = "darwin" ]; then
        echo "Building for darwin. CGO_ENABLED=1"
        export CGO_ENABLED=1
    fi

    rm -rf .out && mkdir -p .out
    go build -x -trimpath --tags="{{ CLIENT_BUILD_TAGS }}" \
        -ldflags="$GO_LDFLAGS" \
        -o .out/syftbox_client_{{ goos }}_{{ goarch }} ./cmd/client

[group('build')]
build-client:
    goreleaser build --snapshot --clean --id syftbox_client --id syftbox_client_macos

[group('build')]
build-server:
    goreleaser build --snapshot --clean --id syftbox_server

[group('build')]
build-all:
    goreleaser release --snapshot --clean

[group('deploy')]
deploy-client remote: build-all
    #!/bin/bash
    echo "Deploying syftbox client to {{ _cyan }}{{ remote }}{{ _nc }}"
    
    rm -rf releases && mkdir releases
    cp -r .out/syftbox_client_*.{tar.gz,zip} releases/
    ssh {{ remote }} "rm -rfv /home/azureuser/releases.new && mkdir -p /home/azureuser/releases.new"
    scp -r ./releases/* {{ remote }}:/home/azureuser/releases.new/
    ssh {{ remote }} "rm -rfv /home/azureuser/releases/ && mv -fv /home/azureuser/releases.new/ /home/azureuser/releases/"

[group('deploy')]
deploy-server remote: build-server
    #!/bin/bash
    echo "Deploying syftbox server to {{ _cyan }}{{ remote }}{{ _nc }}"

    scp .out/syftbox_server_linux_amd64_v1/syftbox_server {{ remote }}:/home/azureuser/syftbox_server_new
    ssh {{ remote }} "rm -fv /home/azureuser/syftbox_server && mv -fv /home/azureuser/syftbox_server_new /home/azureuser/syftbox_server"
    ssh {{ remote }} "sudo systemctl restart syftbox"

[group('deploy')]
deploy remote: (deploy-client remote) (deploy-server remote)
    echo "Deployed syftbox client & server to {{ _cyan }}{{ remote }}{{ _nc }}"

[group('utils')]
setup-toolchain:
    go install github.com/swaggo/swag/v2/cmd/swag@latest
    go install github.com/bokwoon95/wgo@latest
    go install filippo.io/mkcert@latest

[group('utils')]
email-hash email domain="":
    #!/bin/bash
    set -eou pipefail
    
    if [ -z "{{ email }}" ]; then
        echo "Usage: just email-hash <email> [domain]"
        echo "Examples:"
        echo "  just email-hash alice@example.com"
        echo "  just email-hash alice@example.com syftbox.com"
        exit 1
    fi
    
    # Generate the hash (first 16 chars of sha256)
    hash=$(echo -n "{{ email }}" | tr '[:upper:]' '[:lower:]' | tr -d '[:space:]' | shasum -a 256 | cut -c1-16)
    
    echo "Email: {{ email }}"
    echo "Hash: $hash"
    echo ""
    
    if [ -z "{{ domain }}" ]; then
        # No domain provided, use local development URL
        echo "URL: http://$hash.syftbox.local:8080/"
    else
        # Domain provided, use HTTPS
        echo "URL: https://$hash.{{ domain }}/"
    fi

[group('utils')]
clean:
    rm -rf .data .out releases certs cover.out

[group('version')]
bump type: version-utils
    #!/bin/bash
    set -eou pipefail

    # Version Management Commands
    #
    # This project uses semantic versioning with svu (https://github.com/caarlos0/svu)
    # for automatic version calculation based on git tags.
    #
    # Workflow:
    # 1. Use `just show-version` to see current version and next versions
    # 2. Use `just bump type` to update files only (manual commit/tag)
    # 3. Use `just release type` to update files, commit, and tag automatically
    # 4. The version.go file is updated automatically with the new version 
    #    from the git tag using the goreleaser.yaml file.

    # Examples:
    #   just show-version                    # Show current and next versions
    #   just bump patch                      # Update files to next patch version
    #   just bump minor                      # Update files to next minor version
    #   just bump major                      # Update files to next major version
    #   just release patch                   # Bump, commit, and tag patch version
    
    if [ -z "{{ type }}" ]; then
        echo -e "{{ _red }}Error: bump type is required{{ _nc }}"
        echo "Usage: just bump <patch|minor|major>"
        echo "Examples:"
        echo "  just bump patch"
        echo "  just bump minor"
        echo "  just bump major"
        exit 1
    fi
    
    # Validate bump type
    if [[ ! "{{ type }}" =~ ^(patch|minor|major)$ ]]; then
        echo -e "{{ _red }}Error: Invalid bump type '{{ type }}'{{ _nc }}"
        echo "Valid types: patch, minor, major"
        exit 1
    fi
    
    echo -e "{{ _cyan }}Bumping {{ type }} version...{{ _nc }}"
    new_version=$(svu {{ type }} | sed 's/^v//')
    echo -e "{{ _green }}New version: $new_version{{ _nc }}"
    echo -e "{{ _green }}Version bumped to $new_version{{ _nc }}"
    echo -e "{{ _yellow }}Don't forget to commit and tag:{{ _nc }}"
    echo "  git add ."
    echo "  git commit -m \"chore: bump version to $new_version\""
    echo "  git tag v$new_version"

release type: version-utils
    #!/bin/bash
    set -eou pipefail
    
    if [ -z "{{ type }}" ]; then
        echo -e "{{ _red }}Error: release type is required{{ _nc }}"
        echo "Usage: just release <patch|minor|major>"
        echo "Examples:"
        echo "  just release patch"
        echo "  just release minor"
        echo "  just release major"
        exit 1
    fi
    
    # Validate release type
    if [[ ! "{{ type }}" =~ ^(patch|minor|major)$ ]]; then
        echo -e "{{ _red }}Error: Invalid release type '{{ type }}'{{ _nc }}"
        echo "Valid types: patch, minor, major"
        exit 1
    fi
    
    echo -e "{{ _cyan }}Releasing {{ type }} version...{{ _nc }}"
    new_version=$(svu {{ type }} | sed 's/^v//')
    echo -e "{{ _green }}New version: $new_version{{ _nc }}"
    just commit-and-tag version="$new_version"
    echo -e "{{ _green }}✓ Released {{ type }} version $new_version{{ _nc }}"

[group('version')]
show-version: version-utils
    #!/bin/bash
    set -eou pipefail
    echo -e "{{ _cyan }}Current version information:{{ _nc }}"
    
    # Try to get current version, handle errors gracefully
    current_version=$(svu current 2>/dev/null || echo "No valid version tags found")
    echo "  SVU current: $current_version"
    
    # Try to get next versions, handle errors gracefully
    next_patch=$(svu patch 2>/dev/null || echo "Error")
    next_minor=$(svu minor 2>/dev/null || echo "Error")
    next_major=$(svu major 2>/dev/null || echo "Error")
    
    echo "  SVU next patch: $next_patch"
    echo "  SVU next minor: $next_minor"
    echo "  SVU next major: $next_major"
    echo "  Git tags:"
    git tag --sort=-version:refname | head -5

[group('version')]
commit-and-tag version:
    #!/bin/bash
    set -eou pipefail
    
    # Extract version from parameter (handle both "version=0.5.1" and "0.5.1" formats)
    version_value="{{ version }}"
    if [[ "$version_value" == version=* ]]; then
        version_value="${version_value#version=}"
    fi
    
    if [ -z "$version_value" ]; then
        echo -e "{{ _red }}Error: version parameter is required{{ _nc }}"
        echo "Usage: just commit-and-tag version=1.2.3"
        exit 1
    fi
    
    echo -e "{{ _cyan }}Committing and tagging version $version_value...{{ _nc }}"
    
    # Check if there are changes to commit
    if git diff --quiet && git diff --cached --quiet; then
        echo -e "{{ _yellow }}No changes to commit{{ _nc }}"
    else
        git add .
        git commit -m "chore: bump version to $version_value"
        echo -e "{{ _green }}✓ Committed changes{{ _nc }}"
    fi
    
    # Check if tag already exists and force update it
    if git tag -l "v$version_value" | grep -q "v$version_value"; then
        echo -e "{{ _yellow }}Tag v$version_value already exists. Force updating...{{ _nc }}"
        git tag -f v$version_value
        echo -e "{{ _green }}✓ Force updated tag v$version_value{{ _nc }}"
    else
        # Create new tag
        git tag v$version_value
        echo -e "{{ _green }}✓ Created tag v$version_value{{ _nc }}"
    fi
    
    echo -e "{{ _green }}Version $version_value has been committed and tagged!{{ _nc }}"

[group('version')]
version-utils:
    go install github.com/caarlos0/svu@latest<|MERGE_RESOLUTION|>--- conflicted
+++ resolved
@@ -511,7 +511,45 @@
     PERF_TEST_SANDBOX="$SANDBOX_DIR" GOCACHE="${GOCACHE:-$(pwd)/.gocache}" go test -v -timeout 30m -tags integration -run TestLargeFileTransfer
 
 [group('devstack')]
-<<<<<<< HEAD
+sbdev-test-large-upload:
+    #!/bin/bash
+    set -eou pipefail
+    echo "Running resumable large upload test..."
+    cd cmd/devstack
+    REPO_ROOT="$(pwd)/../.."
+    if [ -n "${PERF_TEST_SANDBOX:-}" ]; then
+        case "$PERF_TEST_SANDBOX" in
+            /*) SANDBOX_DIR="$PERF_TEST_SANDBOX" ;;
+            *) SANDBOX_DIR="$REPO_ROOT/$PERF_TEST_SANDBOX" ;;
+        esac
+    else
+        SANDBOX_DIR="$REPO_ROOT/.test-sandbox/large-upload"
+    fi
+    rm -rf "$SANDBOX_DIR"
+    PERF_TEST_SANDBOX="$SANDBOX_DIR" GOCACHE="${GOCACHE:-$(pwd)/.gocache}" go test -v -timeout 60m -tags integration -run TestLargeUploadResume
+
+[group('devstack')]
+sbdev-test-progress-api:
+    #!/bin/bash
+    set -eou pipefail
+    echo "Running Progress API demo..."
+    echo "This demo shows the sync status and upload management APIs in action."
+    echo "Features: status tracking, progress bars, pause/resume, error handling, auth"
+    echo ""
+    cd cmd/devstack
+    REPO_ROOT="$(pwd)/../.."
+    if [ -n "${PERF_TEST_SANDBOX:-}" ]; then
+        case "$PERF_TEST_SANDBOX" in
+            /*) SANDBOX_DIR="$PERF_TEST_SANDBOX" ;;
+            *) SANDBOX_DIR="$REPO_ROOT/$PERF_TEST_SANDBOX" ;;
+        esac
+    else
+        SANDBOX_DIR="$REPO_ROOT/.test-sandbox/progress-api-demo"
+    fi
+    rm -rf "$SANDBOX_DIR"
+    PERF_TEST_SANDBOX="$SANDBOX_DIR" GOCACHE="${GOCACHE:-$(pwd)/.gocache}" go test -v -timeout 15m -tags integration -run TestProgressAPIDemo
+
+[group('devstack')]
 sbdev-test-large-rust:
     #!/bin/bash
     set -eou pipefail
@@ -519,46 +557,7 @@
     root_dir="$(pwd)"
     rust_bin="$root_dir/rust/target/release/syftbox-rs"
     cd rust && cargo build --release && cd "$root_dir"
-    SBDEV_CLIENT_BIN="$rust_bin" GOCACHE="$root_dir/.gocache" go test -v -timeout 30m -run TestLargeFileTransfer ./cmd/devstack
-=======
-sbdev-test-large-upload:
-    #!/bin/bash
-    set -eou pipefail
-    echo "Running resumable large upload test..."
-    cd cmd/devstack
-    REPO_ROOT="$(pwd)/../.."
-    if [ -n "${PERF_TEST_SANDBOX:-}" ]; then
-        case "$PERF_TEST_SANDBOX" in
-            /*) SANDBOX_DIR="$PERF_TEST_SANDBOX" ;;
-            *) SANDBOX_DIR="$REPO_ROOT/$PERF_TEST_SANDBOX" ;;
-        esac
-    else
-        SANDBOX_DIR="$REPO_ROOT/.test-sandbox/large-upload"
-    fi
-    rm -rf "$SANDBOX_DIR"
-    PERF_TEST_SANDBOX="$SANDBOX_DIR" GOCACHE="${GOCACHE:-$(pwd)/.gocache}" go test -v -timeout 60m -tags integration -run TestLargeUploadResume
-
-[group('devstack')]
-sbdev-test-progress-api:
-    #!/bin/bash
-    set -eou pipefail
-    echo "Running Progress API demo..."
-    echo "This demo shows the sync status and upload management APIs in action."
-    echo "Features: status tracking, progress bars, pause/resume, error handling, auth"
-    echo ""
-    cd cmd/devstack
-    REPO_ROOT="$(pwd)/../.."
-    if [ -n "${PERF_TEST_SANDBOX:-}" ]; then
-        case "$PERF_TEST_SANDBOX" in
-            /*) SANDBOX_DIR="$PERF_TEST_SANDBOX" ;;
-            *) SANDBOX_DIR="$REPO_ROOT/$PERF_TEST_SANDBOX" ;;
-        esac
-    else
-        SANDBOX_DIR="$REPO_ROOT/.test-sandbox/progress-api-demo"
-    fi
-    rm -rf "$SANDBOX_DIR"
-    PERF_TEST_SANDBOX="$SANDBOX_DIR" GOCACHE="${GOCACHE:-$(pwd)/.gocache}" go test -v -timeout 15m -tags integration -run TestProgressAPIDemo
->>>>>>> 6d481bda
+    SBDEV_CLIENT_BIN="$rust_bin" GOCACHE="$root_dir/.gocache" go test -v -timeout 30m -tags integration -run TestLargeFileTransfer ./cmd/devstack
 
 [group('devstack')]
 sbdev-test-concurrent:
@@ -786,7 +785,7 @@
     root_dir="$(pwd)"
     rust_client_path="$root_dir/rust/target/release/syftbox-rs"
 
-    echo "Building Rust client shim at $rust_client_path..."
+    echo "Building Rust client at $rust_client_path..."
     cd rust
     cargo build --release
     cd "$root_dir"
@@ -794,7 +793,7 @@
     echo "Running devstack tests with Rust client..."
     SBDEV_CLIENT_BIN="$rust_client_path" \
     GOCACHE="$root_dir/.gocache" \
-    go test -v -timeout 30m ./cmd/devstack {{ ARGS }}
+    go test -v -timeout 30m -tags integration ./cmd/devstack {{ ARGS }}
 
 [group('dev')]
 test:
